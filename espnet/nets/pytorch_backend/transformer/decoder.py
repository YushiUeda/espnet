--- conflicted
+++ resolved
@@ -23,17 +23,13 @@
 from espnet.nets.scorer_interface import BatchScorerInterface
 
 
-<<<<<<< HEAD
 def _pre_hook(state_dict, prefix, local_metadata, strict,
               missing_keys, unexpected_keys, error_msgs):
     # https://github.com/espnet/espnet/commit/3d422f6de8d4f03673b89e1caef698745ec749ea#diff-bffb1396f038b317b2b64dd96e6d3563
     rename_state_dict(prefix + "output_norm.", prefix + "after_norm.", state_dict)
 
 
-class Decoder(ScorerInterface, torch.nn.Module):
-=======
 class Decoder(BatchScorerInterface, torch.nn.Module):
->>>>>>> f6518d2b
     """Transfomer decoder module.
 
     :param int odim: output dim
