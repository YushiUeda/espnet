import argparse
from typing import Callable
from typing import Collection
from typing import Dict
from typing import List
from typing import Optional
from typing import Tuple

import numpy as np
import torch
from typeguard import check_argument_types
from typeguard import check_return_type

from espnet2.diar.layers.abs_mask import AbsMask
from espnet2.diar.layers.multi_mask import MultiMask
from espnet2.diar.loss.wrappers.flexible_spk_pit_solver import FlexibleSpkPITSolver
from espnet2.diar.separator.tcn_separator_nomask import TCNSeparatorNomask
from espnet2.enh.decoder.abs_decoder import AbsDecoder
from espnet2.enh.decoder.conv_decoder import ConvDecoder
from espnet2.enh.decoder.null_decoder import NullDecoder
from espnet2.enh.decoder.stft_decoder import STFTDecoder
from espnet2.enh.encoder.abs_encoder import AbsEncoder
from espnet2.enh.encoder.conv_encoder import ConvEncoder
from espnet2.enh.encoder.null_encoder import NullEncoder
from espnet2.enh.encoder.stft_encoder import STFTEncoder
from espnet2.enh.espnet_model import ESPnetEnhancementModel
from espnet2.enh.loss.criterions.abs_loss import AbsEnhLoss
from espnet2.enh.loss.criterions.tf_domain import FrequencyDomainAbsCoherence
from espnet2.enh.loss.criterions.tf_domain import FrequencyDomainDPCL
from espnet2.enh.loss.criterions.tf_domain import FrequencyDomainL1
from espnet2.enh.loss.criterions.tf_domain import FrequencyDomainMSE
from espnet2.enh.loss.criterions.time_domain import CISDRLoss
from espnet2.enh.loss.criterions.time_domain import SDRLoss
from espnet2.enh.loss.criterions.time_domain import SISNRLoss
from espnet2.enh.loss.criterions.time_domain import SNRLoss
from espnet2.enh.loss.criterions.time_domain import TimeDomainL1
from espnet2.enh.loss.criterions.time_domain import TimeDomainMSE
from espnet2.enh.loss.wrappers.abs_wrapper import AbsLossWrapper
from espnet2.enh.loss.wrappers.dpcl_solver import DPCLSolver
from espnet2.enh.loss.wrappers.fixed_order import FixedOrderSolver
from espnet2.enh.loss.wrappers.multilayer_pit_solver import MultiLayerPITSolver
from espnet2.enh.loss.wrappers.pit_solver import PITSolver
from espnet2.enh.separator.abs_separator import AbsSeparator
from espnet2.enh.separator.asteroid_models import AsteroidModel_Converter
from espnet2.enh.separator.conformer_separator import ConformerSeparator
from espnet2.enh.separator.dan_separator import DANSeparator
from espnet2.enh.separator.dc_crn_separator import DC_CRNSeparator
from espnet2.enh.separator.dccrn_separator import DCCRNSeparator
from espnet2.enh.separator.dpcl_e2e_separator import DPCLE2ESeparator
from espnet2.enh.separator.dpcl_separator import DPCLSeparator
from espnet2.enh.separator.dprnn_separator import DPRNNSeparator
from espnet2.enh.separator.fasnet_separator import FaSNetSeparator
from espnet2.enh.separator.neural_beamformer import NeuralBeamformer
from espnet2.enh.separator.rnn_separator import RNNSeparator
from espnet2.enh.separator.skim_separator import SkiMSeparator
from espnet2.enh.separator.svoice_separator import SVoiceSeparator
from espnet2.enh.separator.tcn_separator import TCNSeparator
from espnet2.enh.separator.transformer_separator import TransformerSeparator
from espnet2.tasks.abs_task import AbsTask
from espnet2.torch_utils.initialize import initialize
from espnet2.train.class_choices import ClassChoices
from espnet2.train.collate_fn import CommonCollateFn
from espnet2.train.trainer import Trainer
from espnet2.utils.get_default_kwargs import get_default_kwargs
from espnet2.utils.nested_dict_action import NestedDictAction
from espnet2.utils.types import str2bool
from espnet2.utils.types import str_or_none

encoder_choices = ClassChoices(
    name="encoder",
    classes=dict(stft=STFTEncoder, conv=ConvEncoder, same=NullEncoder),
    type_check=AbsEncoder,
    default="stft",
)

separator_choices = ClassChoices(
    name="separator",
    classes=dict(
        asteroid=AsteroidModel_Converter,
        conformer=ConformerSeparator,
        dan=DANSeparator,
        dc_crn=DC_CRNSeparator,
        dccrn=DCCRNSeparator,
        dpcl=DPCLSeparator,
        dpcl_e2e=DPCLE2ESeparator,
        dprnn=DPRNNSeparator,
        fasnet=FaSNetSeparator,
        rnn=RNNSeparator,
        skim=SkiMSeparator,
        svoice=SVoiceSeparator,
        tcn=TCNSeparator,
        transformer=TransformerSeparator,
        wpe_beamformer=NeuralBeamformer,
        tcn_nomask=TCNSeparatorNomask,
    ),
    type_check=AbsSeparator,
    default="rnn",
)

mask_module_choices = ClassChoices(
    name="mask_module",
    classes=dict(multi_mask=MultiMask),
    type_check=AbsMask,
    default="multi_mask",
)

decoder_choices = ClassChoices(
    name="decoder",
    classes=dict(stft=STFTDecoder, conv=ConvDecoder, same=NullDecoder),
    type_check=AbsDecoder,
    default="stft",
)

loss_wrapper_choices = ClassChoices(
    name="loss_wrappers",
    classes=dict(
        pit=PITSolver,
        fixed_order=FixedOrderSolver,
        multilayer_pit=MultiLayerPITSolver,
<<<<<<< HEAD
        flexiblespk_pit=FlexibleSpkPITSolver,
=======
        dpcl=DPCLSolver,
>>>>>>> b757b89d
    ),
    type_check=AbsLossWrapper,
    default=None,
)

criterion_choices = ClassChoices(
    name="criterions",
    classes=dict(
        ci_sdr=CISDRLoss,
        coh=FrequencyDomainAbsCoherence,
        sdr=SDRLoss,
        si_snr=SISNRLoss,
        snr=SNRLoss,
        l1=FrequencyDomainL1,
        dpcl=FrequencyDomainDPCL,
        l1_fd=FrequencyDomainL1,
        l1_td=TimeDomainL1,
        mse=FrequencyDomainMSE,
        mse_fd=FrequencyDomainMSE,
        mse_td=TimeDomainMSE,
    ),
    type_check=AbsEnhLoss,
    default=None,
)

MAX_REFERENCE_NUM = 100


class EnhancementTask(AbsTask):
    # If you need more than one optimizers, change this value
    num_optimizers: int = 1

    class_choices_list = [
        # --encoder and --encoder_conf
        encoder_choices,
        # --separator and --separator_conf
        separator_choices,
        # --decoder and --decoder_conf
        decoder_choices,
        # --mask_module and --mask_module_conf
        mask_module_choices,
    ]

    # If you need to modify train() or eval() procedures, change Trainer class here
    trainer = Trainer

    @classmethod
    def add_task_arguments(cls, parser: argparse.ArgumentParser):
        group = parser.add_argument_group(description="Task related")

        # NOTE(kamo): add_arguments(..., required=True) can't be used
        # to provide --print_config mode. Instead of it, do as
        # required = parser.get_default("required")

        group.add_argument(
            "--init",
            type=lambda x: str_or_none(x.lower()),
            default=None,
            help="The initialization method",
            choices=[
                "chainer",
                "xavier_uniform",
                "xavier_normal",
                "kaiming_uniform",
                "kaiming_normal",
                None,
            ],
        )

        group.add_argument(
            "--model_conf",
            action=NestedDictAction,
            default=get_default_kwargs(ESPnetEnhancementModel),
            help="The keyword arguments for model class.",
        )

        group.add_argument(
            "--criterions",
            action=NestedDictAction,
            default=[
                {
                    "name": "si_snr",
                    "conf": {},
                    "wrapper": "fixed_order",
                    "wrapper_conf": {},
                },
            ],
            help="The criterions binded with the loss wrappers.",
        )

        group = parser.add_argument_group(description="Preprocess related")
        group.add_argument(
            "--use_preprocessor",
            type=str2bool,
            default=False,
            help="Apply preprocessing to data or not",
        )

        for class_choices in cls.class_choices_list:
            # Append --<name> and --<name>_conf.
            # e.g. --encoder and --encoder_conf
            class_choices.add_arguments(group)

    @classmethod
    def build_collate_fn(
        cls, args: argparse.Namespace, train: bool
    ) -> Callable[
        [Collection[Tuple[str, Dict[str, np.ndarray]]]],
        Tuple[List[str], Dict[str, torch.Tensor]],
    ]:
        assert check_argument_types()

        return CommonCollateFn(float_pad_value=0.0, int_pad_value=0)

    @classmethod
    def build_preprocess_fn(
        cls, args: argparse.Namespace, train: bool
    ) -> Optional[Callable[[str, Dict[str, np.array]], Dict[str, np.ndarray]]]:
        assert check_argument_types()
        retval = None
        assert check_return_type(retval)
        return retval

    @classmethod
    def required_data_names(
        cls, train: bool = True, inference: bool = False
    ) -> Tuple[str, ...]:
        if not inference:
            retval = ("speech_mix", "speech_ref1")
        else:
            # Recognition mode
            retval = ("speech_mix",)
        return retval

    @classmethod
    def optional_data_names(
        cls, train: bool = True, inference: bool = False
    ) -> Tuple[str, ...]:
        retval = ["dereverb_ref{}".format(n) for n in range(1, MAX_REFERENCE_NUM + 1)]
        retval += ["speech_ref{}".format(n) for n in range(2, MAX_REFERENCE_NUM + 1)]
        retval += ["noise_ref{}".format(n) for n in range(1, MAX_REFERENCE_NUM + 1)]
        retval = tuple(retval)
        assert check_return_type(retval)
        return retval

    @classmethod
    def build_model(cls, args: argparse.Namespace) -> ESPnetEnhancementModel:
        assert check_argument_types()

        encoder = encoder_choices.get_class(args.encoder)(**args.encoder_conf)
        separator = separator_choices.get_class(args.separator)(
            encoder.output_dim, **args.separator_conf
        )
        decoder = decoder_choices.get_class(args.decoder)(**args.decoder_conf)
        if args.separator.endswith("nomask"):
            mask_module = mask_module_choices.get_class(args.mask_module)(
                input_dim=encoder.output_dim,
                **args.mask_module_conf,
            )
        else:
            mask_module = None

        loss_wrappers = []

        if getattr(args, "criterions", None) is not None:
            # This check is for the compatibility when load models
            # that packed by older version
            for ctr in args.criterions:
                criterion = criterion_choices.get_class(ctr["name"])(**ctr["conf"])
                loss_wrapper = loss_wrapper_choices.get_class(ctr["wrapper"])(
                    criterion=criterion, **ctr["wrapper_conf"]
                )
                loss_wrappers.append(loss_wrapper)

        # 1. Build model
        model = ESPnetEnhancementModel(
            encoder=encoder,
            separator=separator,
            decoder=decoder,
            loss_wrappers=loss_wrappers,
            mask_module=mask_module,
            **args.model_conf,
        )

        # FIXME(kamo): Should be done in model?
        # 2. Initialize
        if args.init is not None:
            initialize(model, args.init)

        assert check_return_type(model)
        return model<|MERGE_RESOLUTION|>--- conflicted
+++ resolved
@@ -117,11 +117,8 @@
         pit=PITSolver,
         fixed_order=FixedOrderSolver,
         multilayer_pit=MultiLayerPITSolver,
-<<<<<<< HEAD
         flexiblespk_pit=FlexibleSpkPITSolver,
-=======
         dpcl=DPCLSolver,
->>>>>>> b757b89d
     ),
     type_check=AbsLossWrapper,
     default=None,
