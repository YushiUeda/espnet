#!/usr/bin/env python

# Copyright 2017 Johns Hopkins University (Shinji Watanabe)
#  Apache 2.0  (http://www.apache.org/licenses/LICENSE-2.0)


from __future__ import division

import logging
import math
import sys

import chainer
import numpy as np
import six
import torch
import torch.nn.functional as F
import warpctc_pytorch as warp_ctc

from chainer import reporter
from torch.autograd import Variable
from torch.nn.utils.rnn import pack_padded_sequence
from torch.nn.utils.rnn import pad_packed_sequence

from ctc_prefix_score import CTCPrefixScore
from e2e_asr_common import end_detect
from e2e_asr_common import label_smoothing_dist

CTC_LOSS_THRESHOLD = 10000
CTC_SCORING_RATIO = 1.5
MAX_DECODER_OUTPUT = 5


def to_cuda(m, x):
    assert isinstance(m, torch.nn.Module)
    device_id = torch.cuda.device_of(next(m.parameters()).data).idx
    if device_id == -1:
        return x
    return x.cuda(device_id)


def lecun_normal_init_parameters(module):
    for p in module.parameters():
        data = p.data
        if data.dim() == 1:
            # bias
            data.zero_()
        elif data.dim() == 2:
            # linear weight
            n = data.size(1)
            stdv = 1. / math.sqrt(n)
            data.normal_(0, stdv)
        elif data.dim() == 4:
            # conv weight
            n = data.size(1)
            for k in data.size()[2:]:
                n *= k
            stdv = 1. / math.sqrt(n)
            data.normal_(0, stdv)
        else:
            raise NotImplementedError


# get output dim for latter BLSTM
def _get_vgg2l_odim(idim, in_channel=3, out_channel=128):
    idim = idim / in_channel
    idim = np.ceil(np.array(idim, dtype=np.float32) / 2)  # 1st max pooling
    idim = np.ceil(np.array(idim, dtype=np.float32) / 2)  # 2nd max pooling
    return int(idim) * out_channel  # numer of channels


# get output dim for latter BLSTM
def _get_max_pooled_size(idim, out_channel=128, n_layers=2, ksize=2, stride=2):
    for _ in range(n_layers):
        idim = math.floor((idim - (ksize - 1) - 1) / stride)
    return idim  # numer of channels


def linear_tensor(linear, x):
    '''Apply linear matrix operation only for the last dimension of a tensor

    :param Link linear: Linear link (M x N matrix)
    :param Variable x: Tensor (D_1 x D_2 x ... x M matrix)
    :return:
    :param Variable x: Tensor (D_1 x D_2 x ... x N matrix)
    '''
    y = linear(x.contiguous().view((-1, x.size()[-1])))
    return y.view((x.size()[:-1] + (-1,)))


class Reporter(chainer.Chain):
    def report(self, loss_ctc, loss_att, acc, mtl_loss):
        reporter.report({'loss_ctc': loss_ctc}, self)
        reporter.report({'loss_att': loss_att}, self)
        reporter.report({'acc': acc}, self)
        logging.info('mtl loss:' + str(mtl_loss))
        reporter.report({'loss': mtl_loss}, self)


# TODO(watanabe) merge Loss and E2E: there is no need to make these separately
class Loss(torch.nn.Module):
    def __init__(self, predictor, mtlalpha):
        super(Loss, self).__init__()
        self.mtlalpha = mtlalpha
        self.loss = None
        self.accuracy = None
        self.predictor = predictor
        self.reporter = Reporter()

    def forward(self, x):
        '''Loss forward

        :param x:
        :return:
        '''
        self.loss = None
        loss_ctc, loss_att, acc = self.predictor(x)
        alpha = self.mtlalpha
        if alpha == 0:
            self.loss = loss_att
            loss_att_data = loss_att.data[0]
            loss_ctc_data = None
        elif alpha == 1:
            self.loss = loss_ctc
            loss_att_data = None
            loss_ctc_data = loss_ctc.data[0]
        else:
            self.loss = alpha * loss_ctc + (1 - alpha) * loss_att
            loss_att_data = loss_att.data[0]
            loss_ctc_data = loss_ctc.data[0]

        if self.loss.data[0] < CTC_LOSS_THRESHOLD and not math.isnan(self.loss.data[0]):
            self.reporter.report(loss_ctc_data, loss_att_data, acc, self.loss.data[0])
        else:
            logging.warning('loss (=%f) is not correct', self.loss.data)

        return self.loss


def pad_list(xs, pad_value=float("nan")):
    assert isinstance(xs[0], Variable)
    n_batch = len(xs)
    max_len = max(x.size(0) for x in xs)
    pad = Variable(
        xs[0].data.new(
            n_batch, max_len, * xs[0].size()[1:]).zero_() + pad_value,
        volatile=xs[0].volatile)
    for i in range(n_batch):
        pad[i, :xs[i].size(0)] = xs[i]
    return pad


def set_forget_bias_to_one(bias):
    n = bias.size(0)
    start, end = n // 4, n // 2
    bias.data[start:end].fill_(1.)


class E2E(torch.nn.Module):
    def __init__(self, idim, odim, args):
        super(E2E, self).__init__()
        self.etype = args.etype
        self.verbose = args.verbose
        self.char_list = args.char_list
        self.outdir = args.outdir
        self.mtlalpha = args.mtlalpha

        # below means the last number becomes eos/sos ID
        # note that sos/eos IDs are identical
        self.sos = odim - 1
        self.eos = odim - 1

        # subsample info
        # +1 means input (+1) and layers outputs (args.elayer)
        subsample = np.ones(args.elayers + 1, dtype=np.int)
        if args.etype == 'blstmp':
            ss = args.subsample.split("_")
            for j in range(min(args.elayers + 1, len(ss))):
                subsample[j] = int(ss[j])
        else:
            logging.warning(
                'Subsampling is not performed for vgg*. It is performed in max pooling layers at CNN.')
        logging.info('subsample: ' + ' '.join([str(x) for x in subsample]))
        self.subsample = subsample

        # label smoothing info
        if args.lsm_type:
            logging.info("Use label smoothing with " + args.lsm_type)
            labeldist = label_smoothing_dist(odim, args.lsm_type, transcript=args.train_json)
        else:
            labeldist = None

        # encoder
        self.enc = Encoder(args.etype, idim, args.elayers, args.eunits, args.eprojs,
                           self.subsample, args.dropout_rate)
        # ctc
        self.ctc = CTC(odim, args.eprojs, args.dropout_rate)
        # attention
        if args.atype == 'noatt':
            self.att = NoAtt()
        elif args.atype == 'dot':
            self.att = AttDot(args.eprojs, args.dunits, args.adim)
        elif args.atype == 'add':
            self.att = AttAdd(args.eprojs, args.dunits, args.adim)
        elif args.atype == 'location':
            self.att = AttLoc(args.eprojs, args.dunits,
                              args.adim, args.aconv_chans, args.aconv_filts)
        elif args.atype == 'location2d':
            self.att = AttLoc2D(args.eprojs, args.dunits,
                                args.adim, args.awin, args.aconv_chans, args.aconv_filts)
        elif args.atype == 'location_recurrent':
            self.att = AttLocRec(args.eprojs, args.dunits,
                                 args.adim, args.aconv_chans, args.aconv_filts)
        elif args.atype == 'coverage':
            self.att = AttCov(args.eprojs, args.dunits, args.adim)
        elif args.atype == 'coverage_location':
            self.att = AttCovLoc(args.eprojs, args.dunits, args.adim,
                                 args.aconv_chans, args.aconv_filts)
        elif args.atype == 'multi_head_dot':
            self.att = AttMultiHeadDot(args.eprojs, args.dunits,
                                       args.aheads, args.adim, args.adim)
        elif args.atype == 'multi_head_add':
            self.att = AttMultiHeadAdd(args.eprojs, args.dunits,
                                       args.aheads, args.adim, args.adim)
        elif args.atype == 'multi_head_loc':
            self.att = AttMultiHeadLoc(args.eprojs, args.dunits,
                                       args.aheads, args.adim, args.adim,
                                       args.aconv_chans, args.aconv_filts)
        elif args.atype == 'multi_head_multi_res_loc':
            self.att = AttMultiHeadMultiResLoc(args.eprojs, args.dunits,
                                               args.aheads, args.adim, args.adim,
                                               args.aconv_chans, args.aconv_filts)
        else:
            logging.error(
                "Error: need to specify an appropriate attention archtecture")
            sys.exit()
        # decoder
        self.dec = Decoder(args.eprojs, odim, args.dlayers, args.dunits,
                           self.sos, self.eos, self.att, self.verbose, self.char_list,
                           labeldist, args.lsm_weight)

        # weight initialization
        self.init_like_chainer()
        # additional forget-bias init in encoder ?
        # for m in self.modules():
        #     if isinstance(m, torch.nn.LSTM):
        #         for name, p in m.named_parameters():
        #             if "bias_ih" in name:
        #                 set_forget_bias_to_one(p)

    def init_like_chainer(self):
        """Initialize weight like chainer

        chainer basically uses LeCun way: W ~ Normal(0, fan_in ** -0.5), b = 0
        pytorch basically uses W, b ~ Uniform(-fan_in**-0.5, fan_in**-0.5)

        however, there are two exceptions as far as I know.
        - EmbedID.W ~ Normal(0, 1)
        - LSTM.upward.b[forget_gate_range] = 1 (but not used in NStepLSTM)
        """
        lecun_normal_init_parameters(self)

        # exceptions
        # embed weight ~ Normal(0, 1)
        self.dec.embed.weight.data.normal_(0, 1)
        # forget-bias = 1.0
        # https://discuss.pytorch.org/t/set-forget-gate-bias-of-lstm/1745
        for l in six.moves.range(len(self.dec.decoder)):
            set_forget_bias_to_one(self.dec.decoder[l].bias_ih)

    # x[i]: ('utt_id', {'ilen':'xxx',...}})
    def forward(self, data):
        '''E2E forward

        :param data:
        :return:
        '''
        # utt list of frame x dim
        xs = [d[1]['feat'] for d in data]
        # remove 0-output-length utterances
        tids = [d[1]['output'][0]['tokenid'].split() for d in data]
        filtered_index = filter(lambda i: len(tids[i]) > 0, range(len(xs)))
        sorted_index = sorted(filtered_index, key=lambda i: -len(xs[i]))
        if len(sorted_index) != len(xs):
            logging.warning('Target sequences include empty tokenid (batch %d -> %d).' % (
                len(xs), len(sorted_index)))
        xs = [xs[i] for i in sorted_index]
        # utt list of olen
        ys = [np.fromiter(map(int, tids[i]), dtype=np.int64)
              for i in sorted_index]
        if self.training:
            ys = [to_cuda(self, Variable(torch.from_numpy(y))) for y in ys]
        else:
            ys = [to_cuda(self, Variable(torch.from_numpy(y), volatile=True)) for y in ys]

        # subsample frame
        xs = [xx[::self.subsample[0], :] for xx in xs]
        ilens = np.fromiter((xx.shape[0] for xx in xs), dtype=np.int64)
        if self.training:
            hs = [to_cuda(self, Variable(torch.from_numpy(xx))) for xx in xs]
        else:
            hs = [to_cuda(self, Variable(torch.from_numpy(xx), volatile=True)) for xx in xs]

        # 1. encoder
        xpad = pad_list(hs)
        hpad, hlens = self.enc(xpad, ilens)

        # # 3. CTC loss
        if self.mtlalpha == 0:
            loss_ctc = None
        else:
            loss_ctc = self.ctc(hpad, hlens, ys)

        # 4. attention loss
        if self.mtlalpha == 1:
            loss_att = None
            acc = None
        else:
            loss_att, acc = self.dec(hpad, hlens, ys)

        return loss_ctc, loss_att, acc

    def recognize(self, x, recog_args, char_list, rnnlm=None):
        '''E2E beam search

        :param x:
        :param recog_args:
        :param char_list:
        :return:
        '''
        prev = self.training
        self.eval()
        # subsample frame
        x = x[::self.subsample[0], :]
        ilen = [x.shape[0]]
        h = to_cuda(self, Variable(torch.from_numpy(
            np.array(x, dtype=np.float32)), volatile=True))

        # 1. encoder
        # make a utt list (1) to use the same interface for encoder
        h, _ = self.enc(h.unsqueeze(0), ilen)

        # calculate log P(z_t|X) for CTC scores
        if recog_args.ctc_weight > 0.0:
            lpz = self.ctc.log_softmax(h).data[0]
        else:
            lpz = None

        # 2. decoder
        # decode the first utterance
        y = self.dec.recognize_beam(h[0], lpz, recog_args, char_list, rnnlm)

        if prev:
            self.train()
        return y

    def calculate_all_attentions(self, data):
        '''E2E attention calculation

        :param list data: list of dicts of the input (B)
        :return: attention weights with the following shape,
            1) multi-head case => attention weights (B, H, Lmax, Tmax),
            2) other case => attention weights (B, Lmax, Tmax).
         :rtype: float ndarray
        '''
        # utt list of frame x dim
        xs = [d[1]['feat'] for d in data]

        # remove 0-output-length utterances
        tids = [d[1]['output'][0]['tokenid'].split() for d in data]
        filtered_index = filter(lambda i: len(tids[i]) > 0, range(len(xs)))
        sorted_index = sorted(filtered_index, key=lambda i: -len(xs[i]))
        if len(sorted_index) != len(xs):
            logging.warning('Target sequences include empty tokenid (batch %d -> %d).' % (
                len(xs), len(sorted_index)))
        xs = [xs[i] for i in sorted_index]

        # utt list of olen
        ys = [np.fromiter(map(int, tids[i]), dtype=np.int64)
              for i in sorted_index]
        ys = [to_cuda(self, Variable(torch.from_numpy(y), volatile=True)) for y in ys]

        # subsample frame
        xs = [xx[::self.subsample[0], :] for xx in xs]
        ilens = np.fromiter((xx.shape[0] for xx in xs), dtype=np.int64)
        hs = [to_cuda(self, Variable(torch.from_numpy(xx), volatile=True)) for xx in xs]

        # encoder
        xpad = pad_list(hs)
        hpad, hlens = self.enc(xpad, ilens)

        # decoder
        att_ws = self.dec.calculate_all_attentions(hpad, hlens, ys)

        return att_ws


# ------------- CTC Network --------------------------------------------------------------------------------------------
class _ChainerLikeCTC(warp_ctc._CTC):
    @staticmethod
    def forward(ctx, acts, labels, act_lens, label_lens):
        is_cuda = True if acts.is_cuda else False
        acts = acts.contiguous()
        loss_func = warp_ctc.gpu_ctc if is_cuda else warp_ctc.cpu_ctc
        grads = torch.zeros(acts.size()).type_as(acts)
        minibatch_size = acts.size(1)
        costs = torch.zeros(minibatch_size).cpu()
        loss_func(acts,
                  grads,
                  labels,
                  label_lens,
                  act_lens,
                  minibatch_size,
                  costs)
        # modified only here from original
        costs = torch.FloatTensor([costs.sum()]) / acts.size(1)
        ctx.grads = Variable(grads)
        ctx.grads /= ctx.grads.size(1)

        return costs


def chainer_like_ctc_loss(acts, labels, act_lens, label_lens):
    """Chainer like CTC Loss

    acts: Tensor of (seqLength x batch x outputDim) containing output from network
    labels: 1 dimensional Tensor containing all the targets of the batch in one sequence
    act_lens: Tensor of size (batch) containing size of each output sequence from the network
    act_lens: Tensor of (batch) containing label length of each example
    """
    assert len(labels.size()) == 1  # labels must be 1 dimensional
    from torch.nn.modules.loss import _assert_no_grad
    _assert_no_grad(labels)
    _assert_no_grad(act_lens)
    _assert_no_grad(label_lens)
    return _ChainerLikeCTC.apply(acts, labels, act_lens, label_lens)


class CTC(torch.nn.Module):
    def __init__(self, odim, eprojs, dropout_rate):
        super(CTC, self).__init__()
        self.dropout_rate = dropout_rate
        self.loss = None
        self.ctc_lo = torch.nn.Linear(eprojs, odim)
        self.loss_fn = chainer_like_ctc_loss  # CTCLoss()

    def forward(self, hpad, ilens, ys):
        '''CTC forward

        :param hs:
        :param ys:
        :return:
        '''
        self.loss = None
        ilens = Variable(torch.from_numpy(np.fromiter(ilens, dtype=np.int32)))
        olens = Variable(torch.from_numpy(np.fromiter(
            (x.size(0) for x in ys), dtype=np.int32)))

        # zero padding for hs
        y_hat = linear_tensor(
            self.ctc_lo, F.dropout(hpad, p=self.dropout_rate))

        # zero padding for ys
        y_true = torch.cat(ys).cpu().int()  # batch x olen

        # get length info
<<<<<<< HEAD
        logging.info(self.__class__.__name__ + ' input lengths:  ' + str(ilens.data.cpu().numpy()))
        logging.info(self.__class__.__name__ + ' output lengths: ' + str(olens.data.cpu().numpy()))
=======
        logging.info(self.__class__.__name__ + ' input lengths:  ' + ''.join(str(ilens).split('\n')))
        logging.info(self.__class__.__name__ + ' output lengths: ' + ''.join(str(olens).split('\n')))
>>>>>>> c044f7a2

        # get ctc loss
        # expected shape of seqLength x batchSize x alphabet_size
        y_hat = y_hat.transpose(0, 1)
        self.loss = to_cuda(self, self.loss_fn(y_hat, y_true, ilens, olens))
        logging.info('ctc loss:' + str(self.loss.data[0]))

        return self.loss

    def log_softmax(self, hpad):
        '''log_softmax of frame activations

        :param hs:
        :return:
        '''
        return F.log_softmax(linear_tensor(self.ctc_lo, hpad), dim=2)


def mask_by_length(xs, length, fill=0):
    assert xs.size(0) == len(length)
    ret = Variable(xs.data.new(*xs.size()).fill_(fill))
    for i, l in enumerate(length):
        ret[i, :l] = xs[i, :l]
    return ret


# ------------- Attention Network --------------------------------------------------------------------------------------
class NoAtt(torch.nn.Module):
    '''No attention'''

    def __init__(self):
        super(NoAtt, self).__init__()
        self.h_length = None
        self.enc_h = None
        self.pre_compute_enc_h = None
        self.c = None

    def reset(self):
        '''reset states'''
        self.h_length = None
        self.enc_h = None
        self.pre_compute_enc_h = None
        self.c = None

    def forward(self, enc_hs_pad, enc_hs_len, dec_z, att_prev):
        '''NoAtt forward

        :param Variable enc_hs_pad: padded encoder hidden state (B x T_max x D_enc)
        :param list enc_h_len: padded encoder hidden state lenght (B)
        :param Variable dec_z: dummy (does not use)
        :param Variable att_prev: dummy (does not use)
        :return: attentioin weighted encoder state (B, D_enc)
        :rtype: Variable
        :return: previous attentioin weights
        :rtype: Variable
        '''

        batch = len(enc_hs_pad)
        # pre-compute all h outside the decoder loop
        if self.pre_compute_enc_h is None:
            self.enc_h = enc_hs_pad  # utt x frame x hdim
            self.h_length = self.enc_h.size(1)

        # initialize attention weight with uniform dist.
        if att_prev is None:
            att_prev = [Variable(enc_hs_pad.data.new(
                l).zero_() + (1.0 / l)) for l in enc_hs_len]
            # if no bias, 0 0-pad goes 0
            att_prev = pad_list(att_prev, 0)
            self.c = torch.sum(self.enc_h * att_prev.view(batch, self.h_length, 1), dim=1)

        return self.c, att_prev


class AttDot(torch.nn.Module):
    '''Dot product attention

    :param int eprojs: # projection-units of encoder
    :param int dunits: # units of decoder
    :param int att_dim: attention dimension
    '''

    def __init__(self, eprojs, dunits, att_dim):
        super(AttDot, self).__init__()
        self.mlp_enc = torch.nn.Linear(eprojs, att_dim)
        self.mlp_dec = torch.nn.Linear(dunits, att_dim)

        self.dunits = dunits
        self.eprojs = eprojs
        self.att_dim = att_dim
        self.h_length = None
        self.enc_h = None
        self.pre_compute_enc_h = None

    def reset(self):
        '''reset states'''
        self.h_length = None
        self.enc_h = None
        self.pre_compute_enc_h = None

    def forward(self, enc_hs_pad, enc_hs_len, dec_z, att_prev, scaling=2.0):
        '''AttDot forward

        :param Variable enc_hs_pad: padded encoder hidden state (B x T_max x D_enc)
        :param list enc_h_len: padded encoder hidden state lenght (B)
        :param Variable dec_z: dummy (does not use)
        :param Variable att_prev: dummy (does not use)
        :param float scaling: scaling parameter before applying softmax
        :return: attentioin weighted encoder state (B, D_enc)
        :rtype: Variable
        :return: previous attentioin weight (B x T_max)
        :rtype: Variable
        '''

        batch = enc_hs_pad.size(0)
        # pre-compute all h outside the decoder loop
        if self.pre_compute_enc_h is None:
            self.enc_h = enc_hs_pad  # utt x frame x hdim
            self.h_length = self.enc_h.size(1)
            # utt x frame x att_dim
            self.pre_compute_enc_h = torch.tanh(
                linear_tensor(self.mlp_enc, self.enc_h))

        if dec_z is None:
            dec_z = Variable(enc_hs_pad.data.new(batch, self.dunits).zero_())
        else:
            dec_z = dec_z.view(batch, self.dunits)

        e = torch.sum(self.pre_compute_enc_h * torch.tanh(self.mlp_dec(dec_z)).view(batch, 1, self.att_dim),
                      dim=2)  # utt x frame
        w = F.softmax(scaling * e, dim=1)

        # weighted sum over flames
        # utt x hdim
        # NOTE use bmm instead of sum(*)
        c = torch.sum(self.enc_h * w.view(batch, self.h_length, 1), dim=1)
        return c, w


class AttAdd(torch.nn.Module):
    '''Additive attention

    :param int eprojs: # projection-units of encoder
    :param int dunits: # units of decoder
    :param int att_dim: attention dimension
    '''

    def __init__(self, eprojs, dunits, att_dim):
        super(AttAdd, self).__init__()
        self.mlp_enc = torch.nn.Linear(eprojs, att_dim)
        self.mlp_dec = torch.nn.Linear(dunits, att_dim, bias=False)
        self.gvec = torch.nn.Linear(att_dim, 1)
        self.dunits = dunits
        self.eprojs = eprojs
        self.att_dim = att_dim
        self.h_length = None
        self.enc_h = None
        self.pre_compute_enc_h = None

    def reset(self):
        '''reset states'''
        self.h_length = None
        self.enc_h = None
        self.pre_compute_enc_h = None

    def forward(self, enc_hs_pad, enc_hs_len, dec_z, att_prev, scaling=2.0):
        '''AttLoc forward

        :param Variable enc_hs_pad: padded encoder hidden state (B x T_max x D_enc)
        :param list enc_h_len: padded encoder hidden state lenght (B)
        :param Variable dec_z: docoder hidden state (B x D_dec)
        :param Variable att_prev: dummy (does not use)
        :param float scaling: scaling parameter before applying softmax
        :return: attentioin weighted encoder state (B, D_enc)
        :rtype: Variable
        :return: previous attentioin weights (B x T_max)
        :rtype: Variable
        '''

        batch = len(enc_hs_pad)
        # pre-compute all h outside the decoder loop
        if self.pre_compute_enc_h is None:
            self.enc_h = enc_hs_pad  # utt x frame x hdim
            self.h_length = self.enc_h.size(1)
            # utt x frame x att_dim
            self.pre_compute_enc_h = linear_tensor(self.mlp_enc, self.enc_h)

        if dec_z is None:
            dec_z = Variable(enc_hs_pad.data.new(batch, self.dunits).zero_())
        else:
            dec_z = dec_z.view(batch, self.dunits)

        # dec_z_tiled: utt x frame x att_dim
        dec_z_tiled = self.mlp_dec(dec_z).view(batch, 1, self.att_dim)

        # dot with gvec
        # utt x frame x att_dim -> utt x frame
        # NOTE consider zero padding when compute w.
        e = linear_tensor(self.gvec, torch.tanh(
            self.pre_compute_enc_h + dec_z_tiled)).squeeze(2)
        w = F.softmax(scaling * e, dim=1)

        # weighted sum over flames
        # utt x hdim
        # NOTE use bmm instead of sum(*)
        c = torch.sum(self.enc_h * w.view(batch, self.h_length, 1), dim=1)

        return c, w


class AttLoc(torch.nn.Module):
    '''location-aware attention

    Reference: Attention-Based Models for Speech Recognition
        (https://arxiv.org/pdf/1506.07503.pdf)

    :param int eprojs: # projection-units of encoder
    :param int dunits: # units of decoder
    :param int att_dim: attention dimension
    :param int aconv_chans: # channels of attention convolution
    :param int aconv_filts: filter size of attention convolution
    '''

    def __init__(self, eprojs, dunits, att_dim, aconv_chans, aconv_filts):
        super(AttLoc, self).__init__()
        self.mlp_enc = torch.nn.Linear(eprojs, att_dim)
        self.mlp_dec = torch.nn.Linear(dunits, att_dim, bias=False)
        self.mlp_att = torch.nn.Linear(aconv_chans, att_dim, bias=False)
        self.loc_conv = torch.nn.Conv2d(
            1, aconv_chans, (1, 2 * aconv_filts + 1), padding=(0, aconv_filts), bias=False)
        self.gvec = torch.nn.Linear(att_dim, 1)

        self.dunits = dunits
        self.eprojs = eprojs
        self.att_dim = att_dim
        self.h_length = None
        self.enc_h = None
        self.pre_compute_enc_h = None
        self.aconv_chans = aconv_chans

    def reset(self):
        '''reset states'''
        self.h_length = None
        self.enc_h = None
        self.pre_compute_enc_h = None

    def forward(self, enc_hs_pad, enc_hs_len, dec_z, att_prev, scaling=2.0):
        '''AttLoc forward

        :param Variable enc_hs_pad: padded encoder hidden state (B x T_max x D_enc)
        :param list enc_h_len: padded encoder hidden state lenght (B)
        :param Variable dec_z: docoder hidden state (B x D_dec)
        :param Variable att_prev: previous attetion weight (B x T_max)
        :param float scaling: scaling parameter before applying softmax
        :return: attentioin weighted encoder state (B, D_enc)
        :rtype: Variable
        :return: previous attentioin weights (B x T_max)
        :rtype: Variable
        '''

        batch = len(enc_hs_pad)
        # pre-compute all h outside the decoder loop
        if self.pre_compute_enc_h is None:
            self.enc_h = enc_hs_pad  # utt x frame x hdim
            self.h_length = self.enc_h.size(1)
            # utt x frame x att_dim
            self.pre_compute_enc_h = linear_tensor(self.mlp_enc, self.enc_h)

        if dec_z is None:
            dec_z = Variable(enc_hs_pad.data.new(batch, self.dunits).zero_())
        else:
            dec_z = dec_z.view(batch, self.dunits)

        # initialize attention weight with uniform dist.
        if att_prev is None:
            att_prev = [Variable(enc_hs_pad.data.new(
                l).zero_() + (1.0 / l)) for l in enc_hs_len]
            # if no bias, 0 0-pad goes 0
            att_prev = pad_list(att_prev, 0)

        # att_prev: utt x frame -> utt x 1 x 1 x frame -> utt x att_conv_chans x 1 x frame
        att_conv = self.loc_conv(att_prev.view(batch, 1, 1, self.h_length))
        # att_conv: utt x att_conv_chans x 1 x frame -> utt x frame x att_conv_chans
        att_conv = att_conv.squeeze(2).transpose(1, 2)
        # att_conv: utt x frame x att_conv_chans -> utt x frame x att_dim
        att_conv = linear_tensor(self.mlp_att, att_conv)

        # dec_z_tiled: utt x frame x att_dim
        dec_z_tiled = self.mlp_dec(dec_z).view(batch, 1, self.att_dim)

        # dot with gvec
        # utt x frame x att_dim -> utt x frame
        # NOTE consider zero padding when compute w.
        e = linear_tensor(self.gvec, torch.tanh(
            att_conv + self.pre_compute_enc_h + dec_z_tiled)).squeeze(2)
        w = F.softmax(scaling * e, dim=1)

        # weighted sum over flames
        # utt x hdim
        # NOTE use bmm instead of sum(*)
        c = torch.sum(self.enc_h * w.view(batch, self.h_length, 1), dim=1)

        return c, w


class AttCov(torch.nn.Module):
    '''Coverage mechanism attention

    Reference: Get To The Point: Summarization with Pointer-Generator Network
       (https://arxiv.org/abs/1704.04368)

    :param int eprojs: # projection-units of encoder
    :param int dunits: # units of decoder
    :param int att_dim: attention dimension
    '''

    def __init__(self, eprojs, dunits, att_dim):
        super(AttCov, self).__init__()
        self.mlp_enc = torch.nn.Linear(eprojs, att_dim)
        self.mlp_dec = torch.nn.Linear(dunits, att_dim, bias=False)
        self.wvec = torch.nn.Linear(1, att_dim)
        self.gvec = torch.nn.Linear(att_dim, 1)

        self.dunits = dunits
        self.eprojs = eprojs
        self.att_dim = att_dim
        self.h_length = None
        self.enc_h = None
        self.pre_compute_enc_h = None

    def reset(self):
        '''reset states'''
        self.h_length = None
        self.enc_h = None
        self.pre_compute_enc_h = None

    def forward(self, enc_hs_pad, enc_hs_len, dec_z, att_prev_list, scaling=2.0):
        '''AttCov forward

        :param Variable enc_hs_pad: padded encoder hidden state (B x T_max x D_enc)
        :param list enc_h_len: padded encoder hidden state lenght (B)
        :param Variable dec_z: docoder hidden state (B x D_dec)
        :param list att_prev_list: list of previous attetion weight
        :param float scaling: scaling parameter before applying softmax
        :return: attentioin weighted encoder state (B, D_enc)
        :rtype: Variable
        :return: list of previous attentioin weights
        :rtype: list
        '''

        batch = len(enc_hs_pad)
        # pre-compute all h outside the decoder loop
        if self.pre_compute_enc_h is None:
            self.enc_h = enc_hs_pad  # utt x frame x hdim
            self.h_length = self.enc_h.size(1)
            # utt x frame x att_dim
            self.pre_compute_enc_h = linear_tensor(self.mlp_enc, self.enc_h)

        if dec_z is None:
            dec_z = Variable(enc_hs_pad.data.new(batch, self.dunits).zero_())
        else:
            dec_z = dec_z.view(batch, self.dunits)

        # initialize attention weight with uniform dist.
        if att_prev_list is None:
            att_prev = [Variable(enc_hs_pad.data.new(
                l).zero_() + (1.0 / l)) for l in enc_hs_len]
            # if no bias, 0 0-pad goes 0
            att_prev_list = [pad_list(att_prev, 0)]

        # att_prev_list: L' * [B x T] => cov_vec B x T
        cov_vec = sum(att_prev_list)
        # cov_vec: B x T => B x T x 1 => B x T x att_dim
        cov_vec = linear_tensor(self.wvec, cov_vec.unsqueeze(-1))

        # dec_z_tiled: utt x frame x att_dim
        dec_z_tiled = self.mlp_dec(dec_z).view(batch, 1, self.att_dim)

        # dot with gvec
        # utt x frame x att_dim -> utt x frame
        # NOTE consider zero padding when compute w.
        e = linear_tensor(self.gvec, torch.tanh(
            cov_vec + self.pre_compute_enc_h + dec_z_tiled)).squeeze(2)

        w = F.softmax(scaling * e, dim=1)
        att_prev_list += [w]

        # weighted sum over flames
        # utt x hdim
        # NOTE use bmm instead of sum(*)
        c = torch.sum(self.enc_h * w.view(batch, self.h_length, 1), dim=1)

        return c, att_prev_list


class AttLoc2D(torch.nn.Module):
    '''2D location-aware attention

    This attention is an extended version of location aware attention.
    It take not only one frame before attention weights, but also earlier frames into account.

    :param int eprojs: # projection-units of encoder
    :param int dunits: # units of decoder
    :param int att_dim: attention dimension
    :param int aconv_chans: # channels of attention convolution
    :param int aconv_filts: filter size of attention convolution
    :param int att_win: attention window size (default=5)
    '''

    def __init__(self, eprojs, dunits, att_dim, att_win, aconv_chans, aconv_filts):
        super(AttLoc2D, self).__init__()
        self.mlp_enc = torch.nn.Linear(eprojs, att_dim)
        self.mlp_dec = torch.nn.Linear(dunits, att_dim, bias=False)
        self.mlp_att = torch.nn.Linear(aconv_chans, att_dim, bias=False)
        self.loc_conv = torch.nn.Conv2d(
            1, aconv_chans, (att_win, 2 * aconv_filts + 1), padding=(0, aconv_filts), bias=False)
        self.gvec = torch.nn.Linear(att_dim, 1)

        self.dunits = dunits
        self.eprojs = eprojs
        self.att_dim = att_dim
        self.h_length = None
        self.enc_h = None
        self.pre_compute_enc_h = None
        self.aconv_chans = aconv_chans
        self.att_win = att_win

    def reset(self):
        '''reset states'''
        self.h_length = None
        self.enc_h = None
        self.pre_compute_enc_h = None

    def forward(self, enc_hs_pad, enc_hs_len, dec_z, att_prev, scaling=2.0):
        '''AttLoc2D forward

        :param Variable enc_hs_pad: padded encoder hidden state (B x T_max x D_enc)
        :param list enc_h_len: padded encoder hidden state lenght (B)
        :param Variable dec_z: docoder hidden state (B x D_dec)
        :param Variable att_prev: previous attetion weight (B x att_win x T_max)
        :param float scaling: scaling parameter before applying softmax
        :return: attentioin weighted encoder state (B, D_enc)
        :rtype: Variable
        :return: previous attentioin weights (B x att_win x T_max)
        :rtype: Variable
        '''

        batch = len(enc_hs_pad)
        # pre-compute all h outside the decoder loop
        if self.pre_compute_enc_h is None:
            self.enc_h = enc_hs_pad  # utt x frame x hdim
            self.h_length = self.enc_h.size(1)
            # utt x frame x att_dim
            self.pre_compute_enc_h = linear_tensor(self.mlp_enc, self.enc_h)

        if dec_z is None:
            dec_z = Variable(enc_hs_pad.data.new(batch, self.dunits).zero_())
        else:
            dec_z = dec_z.view(batch, self.dunits)

        # initialize attention weight with uniform dist.
        if att_prev is None:
            # B * [Li x att_win]
            att_prev = [Variable(
                enc_hs_pad.data.new(l, self.att_win).zero_() + 1.0 / l) for l in enc_hs_len]
            # if no bias, 0 0-pad goes 0
            att_prev = pad_list(att_prev, 0).transpose(1, 2)

        # att_prev: B x att_win x Tmax -> B x 1 x att_win x Tmax -> B x C x 1 x Tmax
        att_conv = self.loc_conv(att_prev.unsqueeze(1))
        # att_conv: B x C x 1 x Tmax -> B x Tmax x C
        att_conv = att_conv.squeeze(2).transpose(1, 2)
        # att_conv: utt x frame x att_conv_chans -> utt x frame x att_dim
        att_conv = linear_tensor(self.mlp_att, att_conv)

        # dec_z_tiled: utt x frame x att_dim
        dec_z_tiled = self.mlp_dec(dec_z).view(batch, 1, self.att_dim)

        # dot with gvec
        # utt x frame x att_dim -> utt x frame
        # NOTE consider zero padding when compute w.
        e = linear_tensor(self.gvec, torch.tanh(
            att_conv + self.pre_compute_enc_h + dec_z_tiled)).squeeze(2)

        w = F.softmax(scaling * e, dim=1)

        # weighted sum over flames
        # utt x hdim
        # NOTE use bmm instead of sum(*)
        c = torch.sum(self.enc_h * w.view(batch, self.h_length, 1), dim=1)

        # update att_prev: B x att_win x Tmax -> B x att_win+1 x Tmax -> B x att_win x Tmax
        att_prev = torch.cat([att_prev, w.unsqueeze(1)], dim=1)
        att_prev = att_prev[:, 1:]

        return c, att_prev


class AttLocRec(torch.nn.Module):
    '''location-aware recurrent attention

    This attention is an extended version of location aware attention.
    With the use of RNN, it take the effect of the history of attention weights into account.

    :param int eprojs: # projection-units of encoder
    :param int dunits: # units of decoder
    :param int att_dim: attention dimension
    :param int aconv_chans: # channels of attention convolution
    :param int aconv_filts: filter size of attention convolution
    '''

    def __init__(self, eprojs, dunits, att_dim, aconv_chans, aconv_filts):
        super(AttLocRec, self).__init__()
        self.mlp_enc = torch.nn.Linear(eprojs, att_dim)
        self.mlp_dec = torch.nn.Linear(dunits, att_dim, bias=False)
        self.loc_conv = torch.nn.Conv2d(
            1, aconv_chans, (1, 2 * aconv_filts + 1), padding=(0, aconv_filts), bias=False)
        self.att_lstm = torch.nn.LSTMCell(aconv_chans, att_dim, bias=False)
        self.gvec = torch.nn.Linear(att_dim, 1)

        self.dunits = dunits
        self.eprojs = eprojs
        self.att_dim = att_dim
        self.h_length = None
        self.enc_h = None
        self.pre_compute_enc_h = None

    def reset(self):
        '''reset states'''
        self.h_length = None
        self.enc_h = None
        self.pre_compute_enc_h = None

    def forward(self, enc_hs_pad, enc_hs_len, dec_z, att_prev_states, scaling=2.0):
        '''AttLocRec forward

        :param Variable enc_hs_pad: padded encoder hidden state (B x T_max x D_enc)
        :param list enc_h_len: padded encoder hidden state lenght (B)
        :param Variable dec_z: docoder hidden state (B x D_dec)
        :param tuple att_prev_states: previous attetion weight and lstm states
                                      ((B, T_max), ((B, att_dim), (B, att_dim)))
        :param float scaling: scaling parameter before applying softmax
        :return: attentioin weighted encoder state (B, D_enc)
        :rtype: Variable
        :return: previous attention weights and lstm states (w, (hx, cx))
                 ((B, T_max), ((B, att_dim), (B, att_dim)))
        :rtype: tuple
        '''

        batch = len(enc_hs_pad)
        # pre-compute all h outside the decoder loop
        if self.pre_compute_enc_h is None:
            self.enc_h = enc_hs_pad  # utt x frame x hdim
            self.h_length = self.enc_h.size(1)
            # utt x frame x att_dim
            self.pre_compute_enc_h = linear_tensor(self.mlp_enc, self.enc_h)

        if dec_z is None:
            dec_z = Variable(enc_hs_pad.data.new(batch, self.dunits).zero_())
        else:
            dec_z = dec_z.view(batch, self.dunits)

        if att_prev_states is None:
            # initialize attention weight with uniform dist.
            att_prev = [Variable(
                enc_hs_pad.data.new(l).fill_(1.0 / l)) for l in enc_hs_len]
            # if no bias, 0 0-pad goes 0
            att_prev = pad_list(att_prev, 0)

            # initialize lstm states
            att_h = Variable(enc_hs_pad.data.new(batch, self.att_dim).zero_())
            att_c = Variable(enc_hs_pad.data.new(batch, self.att_dim).zero_())
            att_states = (att_h, att_c)
        else:
            att_prev = att_prev_states[0]
            att_states = att_prev_states[1]

        # B x 1 x 1 x T -> B x C x 1 x T
        att_conv = self.loc_conv(att_prev.view(batch, 1, 1, self.h_length))
        # apply non-linear
        att_conv = F.relu(att_conv)
        # B x C x 1 x T -> B x C x 1 x 1 -> B x C
        att_conv = F.max_pool2d(att_conv, (1, att_conv.size(3))).view(batch, -1)

        att_h, att_c = self.att_lstm(att_conv, att_states)

        # dec_z_tiled: utt x frame x att_dim
        dec_z_tiled = self.mlp_dec(dec_z).view(batch, 1, self.att_dim)

        # dot with gvec
        # utt x frame x att_dim -> utt x frame
        # NOTE consider zero padding when compute w.
        e = linear_tensor(self.gvec, torch.tanh(
            att_h.unsqueeze(1) + self.pre_compute_enc_h + dec_z_tiled)).squeeze(2)

        w = F.softmax(scaling * e, dim=1)

        # weighted sum over flames
        # utt x hdim
        # NOTE use bmm instead of sum(*)
        c = torch.sum(self.enc_h * w.view(batch, self.h_length, 1), dim=1)

        return c, (w, (att_h, att_c))


class AttCovLoc(torch.nn.Module):
    '''Coverage mechanism location aware attention

    This attention is a combination of coverage and location-aware attentions.

    :param int eprojs: # projection-units of encoder
    :param int dunits: # units of decoder
    :param int att_dim: attention dimension
    :param int aconv_chans: # channels of attention convolution
    :param int aconv_filts: filter size of attention convolution
    '''

    def __init__(self, eprojs, dunits, att_dim, aconv_chans, aconv_filts):
        super(AttCovLoc, self).__init__()
        self.mlp_enc = torch.nn.Linear(eprojs, att_dim)
        self.mlp_dec = torch.nn.Linear(dunits, att_dim, bias=False)
        self.mlp_att = torch.nn.Linear(aconv_chans, att_dim, bias=False)
        self.loc_conv = torch.nn.Conv2d(
            1, aconv_chans, (1, 2 * aconv_filts + 1), padding=(0, aconv_filts), bias=False)
        self.gvec = torch.nn.Linear(att_dim, 1)

        self.dunits = dunits
        self.eprojs = eprojs
        self.att_dim = att_dim
        self.h_length = None
        self.enc_h = None
        self.pre_compute_enc_h = None
        self.aconv_chans = aconv_chans

    def reset(self):
        '''reset states'''
        self.h_length = None
        self.enc_h = None
        self.pre_compute_enc_h = None

    def forward(self, enc_hs_pad, enc_hs_len, dec_z, att_prev_list, scaling=2.0):
        '''AttCovLoc forward

        :param Variable enc_hs_pad: padded encoder hidden state (B x T_max x D_enc)
        :param list enc_h_len: padded encoder hidden state lenght (B)
        :param Variable dec_z: docoder hidden state (B x D_dec)
        :param list att_prev_list: list of previous attetion weight
        :param float scaling: scaling parameter before applying softmax
        :return: attentioin weighted encoder state (B, D_enc)
        :rtype: Variable
        :return: list of previous attentioin weights
        :rtype: list
        '''

        batch = len(enc_hs_pad)
        # pre-compute all h outside the decoder loop
        if self.pre_compute_enc_h is None:
            self.enc_h = enc_hs_pad  # utt x frame x hdim
            self.h_length = self.enc_h.size(1)
            # utt x frame x att_dim
            self.pre_compute_enc_h = linear_tensor(self.mlp_enc, self.enc_h)

        if dec_z is None:
            dec_z = Variable(enc_hs_pad.data.new(batch, self.dunits).zero_())
        else:
            dec_z = dec_z.view(batch, self.dunits)

        # initialize attention weight with uniform dist.
        if att_prev_list is None:
            att_prev = [Variable(enc_hs_pad.data.new(
                l).zero_() + (1.0 / l)) for l in enc_hs_len]
            # if no bias, 0 0-pad goes 0
            att_prev_list = [pad_list(att_prev, 0)]

        # att_prev_list: L' * [B x T] => cov_vec B x T
        cov_vec = sum(att_prev_list)

        # cov_vec: B x T -> B x 1 x 1 x T -> B x C x 1 x T
        att_conv = self.loc_conv(cov_vec.view(batch, 1, 1, self.h_length))
        # att_conv: utt x att_conv_chans x 1 x frame -> utt x frame x att_conv_chans
        att_conv = att_conv.squeeze(2).transpose(1, 2)
        # att_conv: utt x frame x att_conv_chans -> utt x frame x att_dim
        att_conv = linear_tensor(self.mlp_att, att_conv)

        # dec_z_tiled: utt x frame x att_dim
        dec_z_tiled = self.mlp_dec(dec_z).view(batch, 1, self.att_dim)

        # dot with gvec
        # utt x frame x att_dim -> utt x frame
        # NOTE consider zero padding when compute w.
        e = linear_tensor(self.gvec, torch.tanh(
            att_conv + self.pre_compute_enc_h + dec_z_tiled)).squeeze(2)

        w = F.softmax(scaling * e, dim=1)
        att_prev_list += [w]

        # weighted sum over flames
        # utt x hdim
        # NOTE use bmm instead of sum(*)
        c = torch.sum(self.enc_h * w.view(batch, self.h_length, 1), dim=1)

        return c, att_prev_list


class AttMultiHeadDot(torch.nn.Module):
    '''Multi head dot product attention

    Reference: Attention is all you need
        (https://arxiv.org/abs/1706.03762)

    :param int eprojs: # projection-units of encoder
    :param int dunits: # units of decoder
    :param int ahead: # heads of multi head attention
    :param int att_dim_k: dimension k in multi head attention
    :param int att_dim_v: dimension v in multi head attention
    '''

    def __init__(self, eprojs, dunits, aheads, att_dim_k, att_dim_v):
        super(AttMultiHeadDot, self).__init__()
        self.mlp_q = torch.nn.ModuleList()
        self.mlp_k = torch.nn.ModuleList()
        self.mlp_v = torch.nn.ModuleList()
        for h in six.moves.range(aheads):
            self.mlp_q += [torch.nn.Linear(dunits, att_dim_k)]
            self.mlp_k += [torch.nn.Linear(eprojs, att_dim_k, bias=False)]
            self.mlp_v += [torch.nn.Linear(eprojs, att_dim_v, bias=False)]
        self.mlp_o = torch.nn.Linear(aheads * att_dim_v, eprojs, bias=False)
        self.dunits = dunits
        self.eprojs = eprojs
        self.aheads = aheads
        self.att_dim_k = att_dim_k
        self.att_dim_v = att_dim_v
        self.scaling = 1.0 / math.sqrt(att_dim_k)
        self.h_length = None
        self.enc_h = None
        self.pre_compute_k = None
        self.pre_compute_v = None

    def reset(self):
        '''reset states'''
        self.h_length = None
        self.enc_h = None
        self.pre_compute_k = None
        self.pre_compute_v = None

    def forward(self, enc_hs_pad, enc_hs_len, dec_z, att_prev):
        '''AttMultiHeadDot forward

        :param Variable enc_hs_pad: padded encoder hidden state (B x T_max x D_enc)
        :param list enc_h_len: padded encoder hidden state lenght (B)
        :param Variable dec_z: decoder hidden state (B x D_dec)
        :param Variable att_prev: dummy (does not use)
        :param float scaling: scaling parameter before applying softmax
        :return: attentioin weighted encoder state (B x D_enc)
        :rtype: Variable
        :return: list of previous attentioin weight (B x T_max) * aheads
        :rtype: list
        '''

        batch = enc_hs_pad.size(0)
        # pre-compute all k and v outside the decoder loop
        if self.pre_compute_k is None:
            self.enc_h = enc_hs_pad  # utt x frame x hdim
            self.h_length = self.enc_h.size(1)
            # utt x frame x att_dim
            self.pre_compute_k = [
                torch.tanh(linear_tensor(self.mlp_k[h], self.enc_h)) for h in six.moves.range(self.aheads)]

        if self.pre_compute_v is None:
            self.enc_h = enc_hs_pad  # utt x frame x hdim
            self.h_length = self.enc_h.size(1)
            # utt x frame x att_dim
            self.pre_compute_v = [
                linear_tensor(self.mlp_v[h], self.enc_h) for h in six.moves.range(self.aheads)]

        if dec_z is None:
            dec_z = Variable(enc_hs_pad.data.new(batch, self.dunits).zero_())
        else:
            dec_z = dec_z.view(batch, self.dunits)

        c = []
        w = []
        for h in six.moves.range(self.aheads):
            e = torch.sum(self.pre_compute_k[h] * torch.tanh(self.mlp_q[h](dec_z)).view(
                batch, 1, self.att_dim_k), dim=2)  # utt x frame
            w += [F.softmax(self.scaling * e, dim=1)]

            # weighted sum over flames
            # utt x hdim
            # NOTE use bmm instead of sum(*)
            c += [torch.sum(self.pre_compute_v[h] * w[h].view(batch, self.h_length, 1), dim=1)]

        # concat all of c
        c = self.mlp_o(torch.cat(c, dim=1))

        return c, w


class AttMultiHeadAdd(torch.nn.Module):
    '''Multi head additive attention

    Reference: Attention is all you need
        (https://arxiv.org/abs/1706.03762)

    This attention is multi head attention using additive attention for each head.

    :param int eprojs: # projection-units of encoder
    :param int dunits: # units of decoder
    :param int ahead: # heads of multi head attention
    :param int att_dim_k: dimension k in multi head attention
    :param int att_dim_v: dimension v in multi head attention
    '''

    def __init__(self, eprojs, dunits, aheads, att_dim_k, att_dim_v):
        super(AttMultiHeadAdd, self).__init__()
        self.mlp_q = torch.nn.ModuleList()
        self.mlp_k = torch.nn.ModuleList()
        self.mlp_v = torch.nn.ModuleList()
        self.gvec = torch.nn.ModuleList()
        for h in six.moves.range(aheads):
            self.mlp_q += [torch.nn.Linear(dunits, att_dim_k)]
            self.mlp_k += [torch.nn.Linear(eprojs, att_dim_k, bias=False)]
            self.mlp_v += [torch.nn.Linear(eprojs, att_dim_v, bias=False)]
            self.gvec += [torch.nn.Linear(att_dim_k, 1)]
        self.mlp_o = torch.nn.Linear(aheads * att_dim_v, eprojs, bias=False)
        self.dunits = dunits
        self.eprojs = eprojs
        self.aheads = aheads
        self.att_dim_k = att_dim_k
        self.att_dim_v = att_dim_v
        self.scaling = 1.0 / math.sqrt(att_dim_k)
        self.h_length = None
        self.enc_h = None
        self.pre_compute_k = None
        self.pre_compute_v = None

    def reset(self):
        '''reset states'''
        self.h_length = None
        self.enc_h = None
        self.pre_compute_k = None
        self.pre_compute_v = None

    def forward(self, enc_hs_pad, enc_hs_len, dec_z, att_prev):
        '''AttMultiHeadAdd forward

        :param Variable enc_hs_pad: padded encoder hidden state (B x T_max x D_enc)
        :param list enc_h_len: padded encoder hidden state lenght (B)
        :param Variable dec_z: decoder hidden state (B x D_dec)
        :param Variable att_prev: dummy (does not use)
        :param float scaling: scaling parameter before applying softmax
        :return: attentioin weighted encoder state (B, D_enc)
        :rtype: Variable
        :return: list of previous attentioin weight (B x T_max) * aheads
        :rtype: list
        '''

        batch = enc_hs_pad.size(0)
        # pre-compute all k and v outside the decoder loop
        if self.pre_compute_k is None:
            self.enc_h = enc_hs_pad  # utt x frame x hdim
            self.h_length = self.enc_h.size(1)
            # utt x frame x att_dim
            self.pre_compute_k = [
                linear_tensor(self.mlp_k[h], self.enc_h) for h in six.moves.range(self.aheads)]

        if self.pre_compute_v is None:
            self.enc_h = enc_hs_pad  # utt x frame x hdim
            self.h_length = self.enc_h.size(1)
            # utt x frame x att_dim
            self.pre_compute_v = [
                linear_tensor(self.mlp_v[h], self.enc_h) for h in six.moves.range(self.aheads)]

        if dec_z is None:
            dec_z = Variable(enc_hs_pad.data.new(batch, self.dunits).zero_())
        else:
            dec_z = dec_z.view(batch, self.dunits)

        c = []
        w = []
        for h in six.moves.range(self.aheads):
            e = linear_tensor(
                self.gvec[h],
                torch.tanh(
                    self.pre_compute_k[h] + self.mlp_q[h](dec_z).view(batch, 1, self.att_dim_k))).squeeze(2)
            w += [F.softmax(self.scaling * e, dim=1)]

            # weighted sum over flames
            # utt x hdim
            # NOTE use bmm instead of sum(*)
            c += [torch.sum(self.pre_compute_v[h] * w[h].view(batch, self.h_length, 1), dim=1)]

        # concat all of c
        c = self.mlp_o(torch.cat(c, dim=1))

        return c, w


class AttMultiHeadLoc(torch.nn.Module):
    '''Multi head location based attention

    Reference: Attention is all you need
        (https://arxiv.org/abs/1706.03762)

    This attention is multi head attention using location-aware attention for each head.

    :param int eprojs: # projection-units of encoder
    :param int dunits: # units of decoder
    :param int aheads: # heads of multi head attention
    :param int att_dim_k: dimension k in multi head attention
    :param int att_dim_v: dimension v in multi head attention
    :param int aconv_chans: # channels of attention convolution
    :param int aconv_filts: filter size of attention convolution
    '''

    def __init__(self, eprojs, dunits, aheads, att_dim_k, att_dim_v, aconv_chans, aconv_filts):
        super(AttMultiHeadLoc, self).__init__()
        self.mlp_q = torch.nn.ModuleList()
        self.mlp_k = torch.nn.ModuleList()
        self.mlp_v = torch.nn.ModuleList()
        self.gvec = torch.nn.ModuleList()
        self.loc_conv = torch.nn.ModuleList()
        self.mlp_att = torch.nn.ModuleList()
        for h in six.moves.range(aheads):
            self.mlp_q += [torch.nn.Linear(dunits, att_dim_k)]
            self.mlp_k += [torch.nn.Linear(eprojs, att_dim_k, bias=False)]
            self.mlp_v += [torch.nn.Linear(eprojs, att_dim_v, bias=False)]
            self.gvec += [torch.nn.Linear(att_dim_k, 1)]
            self.loc_conv += [torch.nn.Conv2d(
                1, aconv_chans, (1, 2 * aconv_filts + 1), padding=(0, aconv_filts), bias=False)]
            self.mlp_att += [torch.nn.Linear(aconv_chans, att_dim_k, bias=False)]
        self.mlp_o = torch.nn.Linear(aheads * att_dim_v, eprojs, bias=False)
        self.dunits = dunits
        self.eprojs = eprojs
        self.aheads = aheads
        self.att_dim_k = att_dim_k
        self.att_dim_v = att_dim_v
        self.scaling = 1.0 / math.sqrt(att_dim_k)
        self.h_length = None
        self.enc_h = None
        self.pre_compute_k = None
        self.pre_compute_v = None

    def reset(self):
        '''reset states'''
        self.h_length = None
        self.enc_h = None
        self.pre_compute_k = None
        self.pre_compute_v = None

    def forward(self, enc_hs_pad, enc_hs_len, dec_z, att_prev, scaling=2.0):
        '''AttMultiHeadLoc forward

        :param Variable enc_hs_pad: padded encoder hidden state (B x T_max x D_enc)
        :param list enc_h_len: padded encoder hidden state lenght (B)
        :param Variable dec_z: decoder hidden state (B x D_dec)
        :param Variable att_prev: list of previous attentioin weight (B x T_max) * aheads
        :param float scaling: scaling parameter before applying softmax
        :return: attentioin weighted encoder state (B x D_enc)
        :rtype: Variable
        :return: list of previous attentioin weight (B x T_max) * aheads
        :rtype: list
        '''

        batch = enc_hs_pad.size(0)
        # pre-compute all k and v outside the decoder loop
        if self.pre_compute_k is None:
            self.enc_h = enc_hs_pad  # utt x frame x hdim
            self.h_length = self.enc_h.size(1)
            # utt x frame x att_dim
            self.pre_compute_k = [
                linear_tensor(self.mlp_k[h], self.enc_h) for h in six.moves.range(self.aheads)]

        if self.pre_compute_v is None:
            self.enc_h = enc_hs_pad  # utt x frame x hdim
            self.h_length = self.enc_h.size(1)
            # utt x frame x att_dim
            self.pre_compute_v = [
                linear_tensor(self.mlp_v[h], self.enc_h) for h in six.moves.range(self.aheads)]

        if dec_z is None:
            dec_z = Variable(enc_hs_pad.data.new(batch, self.dunits).zero_())
        else:
            dec_z = dec_z.view(batch, self.dunits)

        if att_prev is None:
            att_prev = []
            for h in six.moves.range(self.aheads):
                att_prev += [[Variable(enc_hs_pad.data.new(
                    l).zero_() + (1.0 / l)) for l in enc_hs_len]]
                # if no bias, 0 0-pad goes 0
                att_prev[h] = pad_list(att_prev[h], 0)

        c = []
        w = []
        for h in six.moves.range(self.aheads):
            att_conv = self.loc_conv[h](att_prev[h].view(batch, 1, 1, self.h_length))
            att_conv = att_conv.squeeze(2).transpose(1, 2)
            att_conv = linear_tensor(self.mlp_att[h], att_conv)

            e = linear_tensor(
                self.gvec[h],
                torch.tanh(
                    self.pre_compute_k[h] + att_conv + self.mlp_q[h](dec_z).view(
                        batch, 1, self.att_dim_k))).squeeze(2)
            w += [F.softmax(scaling * e, dim=1)]

            # weighted sum over flames
            # utt x hdim
            # NOTE use bmm instead of sum(*)
            c += [torch.sum(self.pre_compute_v[h] * w[h].view(batch, self.h_length, 1), dim=1)]

        # concat all of c
        c = self.mlp_o(torch.cat(c, dim=1))

        return c, w


class AttMultiHeadMultiResLoc(torch.nn.Module):
    '''Multi head multi resolution location based attention

    Reference: Attention is all you need
        (https://arxiv.org/abs/1706.03762)

    This attention is multi head attention using location-aware attention for each head.
    Furthermore, it uses different filter size for each head.

    :param int eprojs: # projection-units of encoder
    :param int dunits: # units of decoder
    :param int aheads: # heads of multi head attention
    :param int att_dim_k: dimension k in multi head attention
    :param int att_dim_v: dimension v in multi head attention
    :param int aconv_chans: maximum # channels of attention convolution
        each head use #ch = aconv_chans * (head + 1) / aheads
        e.g. aheads=4, aconv_chans=100 => filter size = 25, 50, 75, 100
    :param int aconv_filts: filter size of attention convolution
    '''

    def __init__(self, eprojs, dunits, aheads, att_dim_k, att_dim_v, aconv_chans, aconv_filts):
        super(AttMultiHeadMultiResLoc, self).__init__()
        self.mlp_q = torch.nn.ModuleList()
        self.mlp_k = torch.nn.ModuleList()
        self.mlp_v = torch.nn.ModuleList()
        self.gvec = torch.nn.ModuleList()
        self.loc_conv = torch.nn.ModuleList()
        self.mlp_att = torch.nn.ModuleList()
        for h in six.moves.range(aheads):
            self.mlp_q += [torch.nn.Linear(dunits, att_dim_k)]
            self.mlp_k += [torch.nn.Linear(eprojs, att_dim_k, bias=False)]
            self.mlp_v += [torch.nn.Linear(eprojs, att_dim_v, bias=False)]
            self.gvec += [torch.nn.Linear(att_dim_k, 1)]
            afilts = aconv_filts * (h + 1) // aheads
            self.loc_conv += [torch.nn.Conv2d(
                1, aconv_chans, (1, 2 * afilts + 1), padding=(0, afilts), bias=False)]
            self.mlp_att += [torch.nn.Linear(aconv_chans, att_dim_k, bias=False)]
        self.mlp_o = torch.nn.Linear(aheads * att_dim_v, eprojs, bias=False)
        self.dunits = dunits
        self.eprojs = eprojs
        self.aheads = aheads
        self.att_dim_k = att_dim_k
        self.att_dim_v = att_dim_v
        self.scaling = 1.0 / math.sqrt(att_dim_k)
        self.h_length = None
        self.enc_h = None
        self.pre_compute_k = None
        self.pre_compute_v = None

    def reset(self):
        '''reset states'''
        self.h_length = None
        self.enc_h = None
        self.pre_compute_k = None
        self.pre_compute_v = None

    def forward(self, enc_hs_pad, enc_hs_len, dec_z, att_prev):
        '''AttMultiHeadMultiResLoc forward

        :param Variable enc_hs_pad: padded encoder hidden state (B x T_max x D_enc)
        :param list enc_h_len: padded encoder hidden state lenght (B)
        :param Variable dec_z: decoder hidden state (B x D_dec)
        :param Variable att_prev: list of previous attentioin weight (B x T_max) * aheads
        :param float scaling: scaling parameter before applying softmax
        :return: attentioin weighted encoder state (B x D_enc)
        :rtype: Variable
        :return: list of previous attentioin weight (B x T_max) * aheads
        :rtype: list
        '''

        batch = enc_hs_pad.size(0)
        # pre-compute all k and v outside the decoder loop
        if self.pre_compute_k is None:
            self.enc_h = enc_hs_pad  # utt x frame x hdim
            self.h_length = self.enc_h.size(1)
            # utt x frame x att_dim
            self.pre_compute_k = [
                linear_tensor(self.mlp_k[h], self.enc_h) for h in six.moves.range(self.aheads)]

        if self.pre_compute_v is None:
            self.enc_h = enc_hs_pad  # utt x frame x hdim
            self.h_length = self.enc_h.size(1)
            # utt x frame x att_dim
            self.pre_compute_v = [
                linear_tensor(self.mlp_v[h], self.enc_h) for h in six.moves.range(self.aheads)]

        if dec_z is None:
            dec_z = Variable(enc_hs_pad.data.new(batch, self.dunits).zero_())
        else:
            dec_z = dec_z.view(batch, self.dunits)

        if att_prev is None:
            att_prev = []
            for h in six.moves.range(self.aheads):
                att_prev += [[Variable(enc_hs_pad.data.new(
                    l).zero_() + (1.0 / l)) for l in enc_hs_len]]
                # if no bias, 0 0-pad goes 0
                att_prev[h] = pad_list(att_prev[h], 0)

        c = []
        w = []
        for h in six.moves.range(self.aheads):
            att_conv = self.loc_conv[h](att_prev[h].view(batch, 1, 1, self.h_length))
            att_conv = att_conv.squeeze(2).transpose(1, 2)
            att_conv = linear_tensor(self.mlp_att[h], att_conv)

            e = linear_tensor(
                self.gvec[h],
                torch.tanh(
                    self.pre_compute_k[h] + att_conv + self.mlp_q[h](dec_z).view(
                        batch, 1, self.att_dim_k))).squeeze(2)
            w += [F.softmax(self.scaling * e, dim=1)]

            # weighted sum over flames
            # utt x hdim
            # NOTE use bmm instead of sum(*)
            c += [torch.sum(self.pre_compute_v[h] * w[h].view(batch, self.h_length, 1), dim=1)]

        # concat all of c
        c = self.mlp_o(torch.cat(c, dim=1))

        return c, w


def th_accuracy(y_all, pad_target, ignore_label):
    pad_pred = y_all.data.view(pad_target.size(
        0), pad_target.size(1), y_all.size(1)).max(2)[1]
    mask = pad_target.data != ignore_label
    numerator = torch.sum(pad_pred.masked_select(
        mask) == pad_target.data.masked_select(mask))
    denominator = torch.sum(mask)
    return float(numerator) / float(denominator)


# ------------- Decoder Network ----------------------------------------------------------------------------------------
class Decoder(torch.nn.Module):
    def __init__(self, eprojs, odim, dlayers, dunits, sos, eos, att, verbose=0,
                 char_list=None, labeldist=None, lsm_weight=0.):
        super(Decoder, self).__init__()
        self.dunits = dunits
        self.dlayers = dlayers
        self.embed = torch.nn.Embedding(odim, dunits)
        self.decoder = torch.nn.ModuleList()
        self.decoder += [torch.nn.LSTMCell(dunits + eprojs, dunits)]
        for l in six.moves.range(1, self.dlayers):
            self.decoder += [torch.nn.LSTMCell(dunits, dunits)]
        self.ignore_id = 0  # NOTE: 0 for CTC?
        self.output = torch.nn.Linear(dunits, odim)

        self.loss = None
        self.att = att
        self.dunits = dunits
        self.sos = sos
        self.eos = eos
        self.verbose = verbose
        self.char_list = char_list
        # for label smoothing
        self.labeldist = labeldist
        self.vlabeldist = None
        self.lsm_weight = lsm_weight

    def zero_state(self, hpad):
        return Variable(hpad.data.new(hpad.size(0), self.dunits).zero_())

    def forward(self, hpad, hlen, ys):
        '''Decoder forward

        :param hs:
        :param ys:
        :return:
        '''
        hpad = mask_by_length(hpad, hlen, 0)
        self.loss = None
        # prepare input and output word sequences with sos/eos IDs
        eos = Variable(ys[0].data.new([self.eos]))
        sos = Variable(ys[0].data.new([self.sos]))
        ys_in = [torch.cat([sos, y], dim=0) for y in ys]
        ys_out = [torch.cat([y, eos], dim=0) for y in ys]

        # padding for ys with -1
        # pys: utt x olen
        pad_ys_in = pad_list(ys_in, self.eos)
        pad_ys_out = pad_list(ys_out, self.ignore_id)

        # get dim, length info
        batch = pad_ys_out.size(0)
        olength = pad_ys_out.size(1)
        logging.info(self.__class__.__name__ + ' input lengths:  ' + str(hlen))
        logging.info(self.__class__.__name__ + ' output lengths: ' + str([y.size(0) for y in ys_out]))

        # initialization
        c_list = [self.zero_state(hpad)]
        z_list = [self.zero_state(hpad)]
        for l in six.moves.range(1, self.dlayers):
            c_list.append(self.zero_state(hpad))
            z_list.append(self.zero_state(hpad))
        att_w = None
        z_all = []
        self.att.reset()  # reset pre-computation of h

        # pre-computation of embedding
        eys = self.embed(pad_ys_in)  # utt x olen x zdim

        # loop for an output sequence
        for i in six.moves.range(olength):
            att_c, att_w = self.att(hpad, hlen, z_list[0], att_w)
            ey = torch.cat((eys[:, i, :], att_c), dim=1)  # utt x (zdim + hdim)
            z_list[0], c_list[0] = self.decoder[0](ey, (z_list[0], c_list[0]))
            for l in six.moves.range(1, self.dlayers):
                z_list[l], c_list[l] = self.decoder[l](
                    z_list[l - 1], (z_list[l], c_list[l]))
            z_all.append(z_list[-1])

        z_all = torch.stack(z_all, dim=1).view(batch * olength, self.dunits)
        # compute loss
        y_all = self.output(z_all)
        self.loss = F.cross_entropy(y_all, pad_ys_out.view(-1),
                                    ignore_index=self.ignore_id,
                                    size_average=True)
        # -1: eos, which is removed in the loss computation
        self.loss *= (np.mean([len(x) for x in ys_in]) - 1)
        acc = th_accuracy(y_all, pad_ys_out, ignore_label=self.ignore_id)
        logging.info('att loss:' + ''.join(str(self.loss.data).split('\n')))

        # show predicted character sequence for debug
        if self.verbose > 0 and self.char_list is not None:
            y_hat = y_all.view(batch, olength, -1)
            y_true = pad_ys_out
            for (i, y_hat_), y_true_ in zip(enumerate(y_hat.data.cpu().numpy()), y_true.data.cpu().numpy()):
                if i == MAX_DECODER_OUTPUT:
                    break
                idx_hat = np.argmax(y_hat_[y_true_ != self.ignore_id], axis=1)
                idx_true = y_true_[y_true_ != self.ignore_id]
                seq_hat = [self.char_list[int(idx)] for idx in idx_hat]
                seq_true = [self.char_list[int(idx)] for idx in idx_true]
                seq_hat = "".join(seq_hat)
                seq_true = "".join(seq_true)
                logging.info("groundtruth[%d]: " % i + seq_true)
                logging.info("prediction [%d]: " % i + seq_hat)

        if self.labeldist is not None:
            if self.vlabeldist is None:
                self.vlabeldist = to_cuda(self, Variable(torch.from_numpy(self.labeldist)))
            loss_reg = - torch.sum((F.log_softmax(y_all, dim=1) * self.vlabeldist).view(-1), dim=0) / len(ys_in)
            self.loss = (1. - self.lsm_weight) * self.loss + self.lsm_weight * loss_reg

        return self.loss, acc

    def recognize_beam(self, h, lpz, recog_args, char_list, rnnlm=None):
        '''beam search implementation

        :param Variable h:
        :param Namespace recog_args:
        :param char_list:
        :return:
        '''
        logging.info('input lengths: ' + str(h.size(0)))
        # initialization
        c_list = [self.zero_state(h.unsqueeze(0))]
        z_list = [self.zero_state(h.unsqueeze(0))]
        for l in six.moves.range(1, self.dlayers):
            c_list.append(self.zero_state(h.unsqueeze(0)))
            z_list.append(self.zero_state(h.unsqueeze(0)))
        a = None
        self.att.reset()  # reset pre-computation of h

        # search parms
        beam = recog_args.beam_size
        penalty = recog_args.penalty
        ctc_weight = recog_args.ctc_weight

        # preprate sos
        y = self.sos
        vy = Variable(h.data.new(1).zero_().long(), volatile=True)
        if recog_args.maxlenratio == 0:
            maxlen = h.shape[0]
        else:
            # maxlen >= 1
            maxlen = max(1, int(recog_args.maxlenratio * h.size(0)))
        minlen = int(recog_args.minlenratio * h.size(0))
        logging.info('max output length: ' + str(maxlen))
        logging.info('min output length: ' + str(minlen))

        # initialize hypothesis
        if rnnlm:
            hyp = {'score': 0.0, 'yseq': [y], 'c_prev': c_list,
                   'z_prev': z_list, 'a_prev': a, 'rnnlm_prev': None}
        else:
            hyp = {'score': 0.0, 'yseq': [y], 'c_prev': c_list, 'z_prev': z_list, 'a_prev': a}
        if lpz is not None:
            ctc_prefix_score = CTCPrefixScore(lpz.numpy(), 0, self.eos, np)
            hyp['ctc_state_prev'] = ctc_prefix_score.initial_state()
            hyp['ctc_score_prev'] = 0.0
            if ctc_weight != 1.0:
                # pre-pruning based on attention scores
                ctc_beam = min(lpz.shape[-1], int(beam * CTC_SCORING_RATIO))
            else:
                ctc_beam = lpz.shape[-1]
        hyps = [hyp]
        ended_hyps = []

        for i in six.moves.range(maxlen):
            logging.debug('position ' + str(i))

            hyps_best_kept = []
            for hyp in hyps:
                vy.unsqueeze(1)
                vy[0] = hyp['yseq'][i]
                ey = self.embed(vy)           # utt list (1) x zdim
                ey.unsqueeze(0)
                att_c, att_w = self.att(h.unsqueeze(0), [h.size(0)], hyp['z_prev'][0], hyp['a_prev'])
                ey = torch.cat((ey, att_c), dim=1)   # utt(1) x (zdim + hdim)
                z_list[0], c_list[0] = self.decoder[0](ey, (hyp['z_prev'][0], hyp['c_prev'][0]))
                for l in six.moves.range(1, self.dlayers):
                    z_list[l], c_list[l] = self.decoder[l](
                        z_list[l - 1], (hyp['z_prev'][l], hyp['c_prev'][l]))

                # get nbest local scores and their ids
                local_att_scores = F.log_softmax(self.output(z_list[-1]), dim=1).data
                if rnnlm:
                    rnnlm_state, z_rnnlm = rnnlm.predictor(hyp['rnnlm_prev'], vy)
                    local_lm_scores = F.log_softmax(z_rnnlm, dim=1).data
                    local_scores = local_att_scores + recog_args.lm_weight * local_lm_scores
                else:
                    local_scores = local_att_scores

                if lpz is not None:
                    local_best_scores, local_best_ids = torch.topk(
                        local_att_scores, ctc_beam, dim=1)
                    ctc_scores, ctc_states = ctc_prefix_score(
                        hyp['yseq'], local_best_ids[0], hyp['ctc_state_prev'])
                    local_scores = \
                        (1.0 - ctc_weight) * local_att_scores[:, local_best_ids[0]] \
                        + ctc_weight * torch.from_numpy(ctc_scores - hyp['ctc_score_prev'])
                    if rnnlm:
                        local_scores += recog_args.lm_weight * local_lm_scores[:, local_best_ids]
                    local_best_scores, joint_best_ids = torch.topk(local_scores, beam, dim=1)
                    local_best_ids = local_best_ids[:, joint_best_ids[0]]
                else:
                    local_best_scores, local_best_ids = torch.topk(local_scores, beam, dim=1)

                for j in six.moves.range(beam):
                    new_hyp = {}
                    # [:] is needed!
                    new_hyp['z_prev'] = z_list[:]
                    new_hyp['c_prev'] = c_list[:]
                    new_hyp['a_prev'] = att_w[:]
                    new_hyp['score'] = hyp['score'] + local_best_scores[0, j]
                    new_hyp['yseq'] = [0] * (1 + len(hyp['yseq']))
                    new_hyp['yseq'][:len(hyp['yseq'])] = hyp['yseq']
                    new_hyp['yseq'][len(hyp['yseq'])] = local_best_ids[0, j]
                    if rnnlm:
                        new_hyp['rnnlm_prev'] = rnnlm_state
                    if lpz is not None:
                        new_hyp['ctc_state_prev'] = ctc_states[joint_best_ids[0, j]]
                        new_hyp['ctc_score_prev'] = ctc_scores[joint_best_ids[0, j]]
                    # will be (2 x beam) hyps at most
                    hyps_best_kept.append(new_hyp)

                hyps_best_kept = sorted(
                    hyps_best_kept, key=lambda x: x['score'], reverse=True)[:beam]

            # sort and get nbest
            hyps = hyps_best_kept
            logging.debug('number of pruned hypothes: ' + str(len(hyps)))
            logging.debug(
                'best hypo: ' + ''.join([char_list[int(x)] for x in hyps[0]['yseq'][1:]]))

            # add eos in the final loop to avoid that there are no ended hyps
            if i == maxlen - 1:
                logging.info('adding <eos> in the last postion in the loop')
                for hyp in hyps:
                    hyp['yseq'].append(self.eos)

            # add ended hypothes to a final list, and removed them from current hypothes
            # (this will be a probmlem, number of hyps < beam)
            remained_hyps = []
            for hyp in hyps:
                if hyp['yseq'][-1] == self.eos:
                    # only store the sequence that has more than minlen outputs
                    # also add penalty
                    if len(hyp['yseq']) > minlen:
                        hyp['score'] += (i + 1) * penalty
                        ended_hyps.append(hyp)
                else:
                    remained_hyps.append(hyp)

            # end detection
            if end_detect(ended_hyps, i) and recog_args.maxlenratio == 0.0:
                logging.info('end detected at %d', i)
                break

            hyps = remained_hyps
            if len(hyps) > 0:
                logging.debug('remeined hypothes: ' + str(len(hyps)))
            else:
                logging.info('no hypothesis. Finish decoding.')
                break

            for hyp in hyps:
                logging.debug(
                    'hypo: ' + ''.join([char_list[int(x)] for x in hyp['yseq'][1:]]))

            logging.debug('number of ended hypothes: ' + str(len(ended_hyps)))

        nbest_hyps = sorted(
            ended_hyps, key=lambda x: x['score'], reverse=True)[:min(len(ended_hyps), recog_args.nbest)]
        logging.info('total log probability: ' + str(nbest_hyps[0]['score']))
        logging.info('normalized log probability: ' + str(nbest_hyps[0]['score'] / len(nbest_hyps[0]['yseq'])))

        # remove sos
        return nbest_hyps

    def calculate_all_attentions(self, hpad, hlen, ys):
        '''Calculate all of attentions

        :return: numpy array format attentions
        '''
        hpad = mask_by_length(hpad, hlen, 0)
        self.loss = None
        # prepare input and output word sequences with sos/eos IDs
        eos = Variable(ys[0].data.new([self.eos]))
        sos = Variable(ys[0].data.new([self.sos]))
        ys_in = [torch.cat([sos, y], dim=0) for y in ys]
        ys_out = [torch.cat([y, eos], dim=0) for y in ys]

        # padding for ys with -1
        # pys: utt x olen
        pad_ys_in = pad_list(ys_in, self.eos)
        pad_ys_out = pad_list(ys_out, self.ignore_id)

        # get length info
        olength = pad_ys_out.size(1)

        # initialization
        c_list = [self.zero_state(hpad)]
        z_list = [self.zero_state(hpad)]
        for l in six.moves.range(1, self.dlayers):
            c_list.append(self.zero_state(hpad))
            z_list.append(self.zero_state(hpad))
        att_w = None
        att_ws = []
        self.att.reset()  # reset pre-computation of h

        # pre-computation of embedding
        eys = self.embed(pad_ys_in)  # utt x olen x zdim

        # loop for an output sequence
        for i in six.moves.range(olength):
            att_c, att_w = self.att(hpad, hlen, z_list[0], att_w)
            ey = torch.cat((eys[:, i, :], att_c), dim=1)  # utt x (zdim + hdim)
            z_list[0], c_list[0] = self.decoder[0](ey, (z_list[0], c_list[0]))
            for l in six.moves.range(1, self.dlayers):
                z_list[l], c_list[l] = self.decoder[l](
                    z_list[l - 1], (z_list[l], c_list[l]))
            att_ws.append(att_w)

        # convert to numpy array with the shape (B, Lmax, Tmax)
        if isinstance(self.att, AttLoc2D):
            # att_ws => list of previous concate attentions
            att_ws = torch.stack([aw[:, -1] for aw in att_ws], dim=1).data.cpu().numpy()
        elif isinstance(self.att, (AttCov, AttCovLoc)):
            # att_ws => list of list of previous attentions
            att_ws = torch.stack([aw[-1] for aw in att_ws], dim=1).data.cpu().numpy()
        elif isinstance(self.att, AttLocRec):
            # att_ws => list of tuple of attention and hidden states
            att_ws = torch.stack([aw[0] for aw in att_ws], dim=1).data.cpu().numpy()
        elif isinstance(self.att, (AttMultiHeadDot, AttMultiHeadAdd, AttMultiHeadLoc, AttMultiHeadMultiResLoc)):
            # att_ws => list of list of each head attetion
            n_heads = len(att_ws[0])
            att_ws_sorted_by_head = []
            for h in six.moves.range(n_heads):
                att_ws_head = torch.stack([aw[h] for aw in att_ws], dim=1)
                att_ws_sorted_by_head += [att_ws_head]
            att_ws = torch.stack(att_ws_sorted_by_head, dim=1).data.cpu().numpy()
        else:
            # att_ws => list of attetions
            att_ws = torch.stack(att_ws, dim=1).data.cpu().numpy()
        return att_ws


# ------------- Encoder Network ----------------------------------------------------------------------------------------
class Encoder(torch.nn.Module):
    '''ENCODER NETWORK CLASS

    This is the example of docstring.

    :param str etype: type of encoder network
    :param int idim: number of dimensions of encoder network
    :param int elayers: number of layers of encoder network
    :param int eunits: number of lstm units of encoder network
    :param int epojs: number of projection units of encoder network
    :param str subsample: subsampling number e.g. 1_2_2_2_1
    :param float dropout: dropout rate
    :return:

    '''

    def __init__(self, etype, idim, elayers, eunits, eprojs, subsample, dropout, in_channel=1):
        super(Encoder, self).__init__()

        if etype == 'blstm':
            self.enc1 = BLSTM(idim, elayers, eunits, eprojs, dropout)
            logging.info('BLSTM without projection for encoder')
        elif etype == 'blstmp':
            self.enc1 = BLSTMP(idim, elayers, eunits,
                               eprojs, subsample, dropout)
            logging.info('BLSTM with every-layer projection for encoder')
        elif etype == 'vggblstmp':
            self.enc1 = VGG2L(in_channel)
            self.enc2 = BLSTMP(_get_vgg2l_odim(idim, in_channel=in_channel),
                               elayers, eunits, eprojs,
                               subsample, dropout)
            logging.info('Use CNN-VGG + BLSTMP for encoder')
        elif etype == 'vggblstm':
            self.enc1 = VGG2L(in_channel)
            self.enc2 = BLSTM(_get_vgg2l_odim(idim, in_channel=in_channel),
                              elayers, eunits, eprojs, dropout)
            logging.info('Use CNN-VGG + BLSTM for encoder')
        else:
            logging.error(
                "Error: need to specify an appropriate encoder archtecture")
            sys.exit()

        self.etype = etype

    def forward(self, xs, ilens):
        '''Encoder forward

        :param xs:
        :param ilens:
        :return:
        '''
        if self.etype == 'blstm':
            xs, ilens = self.enc1(xs, ilens)
        elif self.etype == 'blstmp':
            xs, ilens = self.enc1(xs, ilens)
        elif self.etype == 'vggblstmp':
            xs, ilens = self.enc1(xs, ilens)
            xs, ilens = self.enc2(xs, ilens)
        elif self.etype == 'vggblstm':
            xs, ilens = self.enc1(xs, ilens)
            xs, ilens = self.enc2(xs, ilens)
        else:
            logging.error(
                "Error: need to specify an appropriate encoder archtecture")
            sys.exit()

        return xs, ilens


class BLSTMP(torch.nn.Module):
    def __init__(self, idim, elayers, cdim, hdim, subsample, dropout):
        super(BLSTMP, self).__init__()
        for i in six.moves.range(elayers):
            if i == 0:
                inputdim = idim
            else:
                inputdim = hdim
            setattr(self, "bilstm%d" % i, torch.nn.LSTM(inputdim, cdim, dropout=dropout,
                                                        num_layers=1, bidirectional=True, batch_first=True))
            # bottleneck layer to merge
            setattr(self, "bt%d" % i, torch.nn.Linear(2 * cdim, hdim))

        self.elayers = elayers
        self.cdim = cdim
        self.subsample = subsample

    def forward(self, xpad, ilens):
        '''BLSTMP forward

        :param xs:
        :param ilens:
        :return:
        '''
        # logging.info(self.__class__.__name__ + ' input lengths: ' + str(ilens))
        for layer in six.moves.range(self.elayers):
            xpack = pack_padded_sequence(xpad, ilens, batch_first=True)
            bilstm = getattr(self, 'bilstm' + str(layer))
            bilstm.flatten_parameters()
            ys, (hy, cy) = bilstm(xpack)
            # ys: utt list of frame x cdim x 2 (2: means bidirectional)
            ypad, ilens = pad_packed_sequence(ys, batch_first=True)
            sub = self.subsample[layer + 1]
            if sub > 1:
                ypad = ypad[:, ::sub]
                ilens = [(i + 1) // sub for i in ilens]
            # (sum _utt frame_utt) x dim
            projected = getattr(self, 'bt' + str(layer)
                                )(ypad.contiguous().view(-1, ypad.size(2)))
            xpad = torch.tanh(projected.view(ypad.size(0), ypad.size(1), -1))
            del hy, cy

        return xpad, ilens  # x: utt list of frame x dim


class BLSTM(torch.nn.Module):
    def __init__(self, idim, elayers, cdim, hdim, dropout):
        super(BLSTM, self).__init__()
        self.nblstm = torch.nn.LSTM(idim, cdim, elayers, batch_first=True,
                                    dropout=dropout, bidirectional=True)
        self.l_last = torch.nn.Linear(cdim * 2, hdim)

    def forward(self, xpad, ilens):
        '''BLSTM forward

        :param xs:
        :param ilens:
        :return:
        '''
        logging.info(self.__class__.__name__ + ' input lengths: ' + str(ilens))
        xpack = pack_padded_sequence(xpad, ilens, batch_first=True)
        ys, (hy, cy) = self.nblstm(xpack)
        del hy, cy
        # ys: utt list of frame x cdim x 2 (2: means bidirectional)
        ypad, ilens = pad_packed_sequence(ys, batch_first=True)
        # (sum _utt frame_utt) x dim
        projected = torch.tanh(self.l_last(
            ypad.contiguous().view(-1, ypad.size(2))))
        xpad = projected.view(ypad.size(0), ypad.size(1), -1)
        return xpad, ilens  # x: utt list of frame x dim


class VGG2L(torch.nn.Module):
    def __init__(self, in_channel=1):
        super(VGG2L, self).__init__()
        # CNN layer (VGG motivated)
        self.conv1_1 = torch.nn.Conv2d(in_channel, 64, 3, stride=1, padding=1)
        self.conv1_2 = torch.nn.Conv2d(64, 64, 3, stride=1, padding=1)
        self.conv2_1 = torch.nn.Conv2d(64, 128, 3, stride=1, padding=1)
        self.conv2_2 = torch.nn.Conv2d(128, 128, 3, stride=1, padding=1)

        self.in_channel = in_channel

    def forward(self, xs, ilens):
        '''VGG2L forward

        :param xs:
        :param ilens:
        :return:
        '''
        logging.info(self.__class__.__name__ + ' input lengths: ' + str(ilens))

        # x: utt x frame x dim
        # xs = F.pad_sequence(xs)

        # x: utt x 1 (input channel num) x frame x dim
        xs = xs.view(xs.size(0), xs.size(1), self.in_channel,
                     xs.size(2) // self.in_channel).transpose(1, 2)

        # NOTE: max_pool1d ?
        xs = F.relu(self.conv1_1(xs))
        xs = F.relu(self.conv1_2(xs))
        xs = F.max_pool2d(xs, 2, stride=2, ceil_mode=True)

        xs = F.relu(self.conv2_1(xs))
        xs = F.relu(self.conv2_2(xs))
        xs = F.max_pool2d(xs, 2, stride=2, ceil_mode=True)
        # change ilens accordingly
        # ilens = [_get_max_pooled_size(i) for i in ilens]
        ilens = np.array(
            np.ceil(np.array(ilens, dtype=np.float32) / 2), dtype=np.int64)
        ilens = np.array(
            np.ceil(np.array(ilens, dtype=np.float32) / 2), dtype=np.int64).tolist()

        # x: utt_list of frame (remove zeropaded frames) x (input channel num x dim)
        xs = xs.transpose(1, 2)
        xs = xs.contiguous().view(
            xs.size(0), xs.size(1), xs.size(2) * xs.size(3))
        xs = [xs[i, :ilens[i]] for i in range(len(ilens))]
        xs = pad_list(xs, 0.0)
        return xs, ilens<|MERGE_RESOLUTION|>--- conflicted
+++ resolved
@@ -464,13 +464,8 @@
         y_true = torch.cat(ys).cpu().int()  # batch x olen
 
         # get length info
-<<<<<<< HEAD
-        logging.info(self.__class__.__name__ + ' input lengths:  ' + str(ilens.data.cpu().numpy()))
-        logging.info(self.__class__.__name__ + ' output lengths: ' + str(olens.data.cpu().numpy()))
-=======
         logging.info(self.__class__.__name__ + ' input lengths:  ' + ''.join(str(ilens).split('\n')))
         logging.info(self.__class__.__name__ + ' output lengths: ' + ''.join(str(olens).split('\n')))
->>>>>>> c044f7a2
 
         # get ctc loss
         # expected shape of seqLength x batchSize x alphabet_size
