--- conflicted
+++ resolved
@@ -200,13 +200,8 @@
 def prepare(E2E, args, mtlalpha=0.0):
     args.mtlalpha = mtlalpha
     args.char_list = ["a", "e", "i", "o", "u"]
-<<<<<<< HEAD
-    idim = 40
-    odim = 5
-=======
     idim = 8
     odim = len(args.char_list)
->>>>>>> 36b62ae4
     model = dynamic_import_asr(E2E, "pytorch")(idim, odim, args)
 
     batchsize = 2
@@ -241,25 +236,13 @@
         for device in ("cpu", "cuda")
         for nn, args in (
             ("transformer", transformer_args),
-<<<<<<< HEAD
-            ("transformer", ldconv_lconv_args),
-            ("transformer", ldconv_dconv_args),
-            ("transformer", ldconv_lconv2d_args),
-            ("transformer", ldconv_dconv2d_args),
-=======
             ("transformer", ldconv_args),
->>>>>>> 36b62ae4
             ("rnn", rnn_args),
         )
         for ctc_train in (0.0, 0.5, 1.0)
         for ctc_recog in (0.0, 0.5, 1.0)
-<<<<<<< HEAD
-        for lm in (0.0, 0.5)
-        for bonus in (0.0, 0.1)
-=======
         for lm in (0.5,)
         for bonus in (0.1,)
->>>>>>> 36b62ae4
         for dtype in ("float16", "float32", "float64")
     ],
 )
@@ -310,11 +293,7 @@
         maxlenratio=0,
         lm_weight=lm_weight,
         minlenratio=0,
-<<<<<<< HEAD
-        nbest=5,
-=======
         nbest=3,
->>>>>>> 36b62ae4
     )
 
     feat = x[0, : ilens[0]].numpy()
