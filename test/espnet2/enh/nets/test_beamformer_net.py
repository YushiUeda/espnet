--- conflicted
+++ resolved
@@ -89,7 +89,6 @@
         bdropout_rate=bdropout_rate,
     )
 
-<<<<<<< HEAD
     model.train()
     est_speech, flens, masks = model(
         torch.randn(2, 16, 2, requires_grad=True), ilens=torch.LongTensor([16, 12])
@@ -99,15 +98,6 @@
         loss = sum([abs(m).mean() for m in masks.values()])
     else:
         loss = sum([abs(est).mean() for est in est_speech])
-=======
-    est_speech, *_ = model(
-        torch.randn(2, 16, 2, requires_grad=True, dtype=torch.float),
-        ilens=torch.LongTensor([16, 12]),
-    )
-    for est in est_speech:
-        assert est.dtype == torch.float
-    loss = sum([abs(est).mean() for est in est_speech])
->>>>>>> b29287b6
     loss.backward()
 
 
