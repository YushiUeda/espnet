--- conflicted
+++ resolved
@@ -1,9 +1,3 @@
-<<<<<<< HEAD
-#!/usr/bin/env python3
-# encoding: utf-8
-
-=======
->>>>>>> 36b62ae4
 # Copyright 2019 Kyoto University (Hirofumi Inaguma)
 #  Apache 2.0  (http://www.apache.org/licenses/LICENSE-2.0)
 
@@ -102,166 +96,21 @@
     def encoder_add_arguments(parser):
         """Add arguments for the encoder."""
         group = parser.add_argument_group("E2E encoder setting")
-<<<<<<< HEAD
-        # encoder
-        group.add_argument(
-            "--etype",
-            default="blstmp",
-            type=str,
-            choices=[
-                "lstm",
-                "blstm",
-                "lstmp",
-                "blstmp",
-                "vgglstmp",
-                "vggblstmp",
-                "vgglstm",
-                "vggblstm",
-                "gru",
-                "bgru",
-                "grup",
-                "bgrup",
-                "vgggrup",
-                "vggbgrup",
-                "vgggru",
-                "vggbgru",
-            ],
-            help="Type of encoder network architecture",
-        )
-        group.add_argument(
-            "--elayers", default=4, type=int, help="Number of encoder layers",
-        )
-        group.add_argument(
-            "--eunits",
-            "-u",
-            default=300,
-            type=int,
-            help="Number of encoder hidden units",
-        )
-        group.add_argument(
-            "--eprojs", default=320, type=int, help="Number of encoder projection units"
-        )
-        group.add_argument(
-            "--subsample",
-            default="1",
-            type=str,
-            help="Subsample input frames x_y_z means "
-            "subsample every x frame at 1st layer, "
-            "every y frame at 2nd layer etc.",
-        )
-=======
         group = add_arguments_rnn_encoder_common(group)
->>>>>>> 36b62ae4
         return parser
 
     @staticmethod
     def attention_add_arguments(parser):
         """Add arguments for the attention."""
         group = parser.add_argument_group("E2E attention setting")
-<<<<<<< HEAD
-        # attention
-        group.add_argument(
-            "--atype",
-            default="dot",
-            type=str,
-            choices=[
-                "noatt",
-                "dot",
-                "add",
-                "location",
-                "coverage",
-                "coverage_location",
-                "location2d",
-                "location_recurrent",
-                "multi_head_dot",
-                "multi_head_add",
-                "multi_head_loc",
-                "multi_head_multi_res_loc",
-            ],
-            help="Type of attention architecture",
-        )
-        group.add_argument(
-            "--adim",
-            default=320,
-            type=int,
-            help="Number of attention transformation dimensions",
-        )
-        group.add_argument(
-            "--awin", default=5, type=int, help="Window size for location2d attention"
-        )
-        group.add_argument(
-            "--aheads",
-            default=4,
-            type=int,
-            help="Number of heads for multi head attention",
-        )
-        group.add_argument(
-            "--aconv-chans",
-            default=-1,
-            type=int,
-            help="Number of attention convolution channels \
-                           (negative value indicates no location-aware attention)",
-        )
-        group.add_argument(
-            "--aconv-filts",
-            default=100,
-            type=int,
-            help="Number of attention convolution filters \
-                           (negative value indicates no location-aware attention)",
-        )
-        group.add_argument(
-            "--dropout-rate",
-            default=0.0,
-            type=float,
-            help="Dropout rate for the encoder",
-        )
-=======
         group = add_arguments_rnn_attention_common(group)
->>>>>>> 36b62ae4
         return parser
 
     @staticmethod
     def decoder_add_arguments(parser):
         """Add arguments for the decoder."""
         group = parser.add_argument_group("E2E decoder setting")
-<<<<<<< HEAD
-        group.add_argument(
-            "--dtype",
-            default="lstm",
-            type=str,
-            choices=["lstm", "gru"],
-            help="Type of decoder network architecture",
-        )
-        group.add_argument(
-            "--dlayers", default=1, type=int, help="Number of decoder layers"
-        )
-        group.add_argument(
-            "--dunits", default=320, type=int, help="Number of decoder hidden units"
-        )
-        group.add_argument(
-            "--dropout-rate-decoder",
-            default=0.0,
-            type=float,
-            help="Dropout rate for the decoder",
-        )
-        group.add_argument(
-            "--sampling-probability",
-            default=0.0,
-            type=float,
-            help="Ratio of predicted labels fed back to decoder",
-        )
-        group.add_argument(
-            "--lsm-type",
-            const="",
-            default="",
-            type=str,
-            nargs="?",
-            choices=["", "unigram"],
-            help="Apply label smoothing with a specified distribution type",
-        )
-=======
         group = add_arguments_rnn_decoder_common(group)
->>>>>>> 36b62ae4
         return parser
 
     def get_total_subsampling_factor(self):
@@ -453,124 +302,6 @@
             hs_pad, hlens, ys_pad, lang_ids=tgt_lang_ids
         )
 
-<<<<<<< HEAD
-        # 2. ASR CTC loss
-        if self.asr_weight == 0 or self.mtlalpha == 0:
-            self.loss_ctc = 0.0
-        else:
-            self.loss_ctc = self.ctc(hs_pad, hlens, ys_pad_src)
-
-        # 3. ASR attention loss
-        if self.asr_weight == 0 or self.mtlalpha == 1:
-            self.loss_asr = 0.0
-            acc_asr = 0.0
-        else:
-            self.loss_asr, acc_asr, _ = self.dec_asr(hs_pad, hlens, ys_pad_src)
-            acc_asr = acc_asr
-
-        # 3. MT attention loss
-        if self.mt_weight == 0:
-            self.loss_mt = 0.0
-            acc_mt = 0.0
-        else:
-            # ys_pad_src, ys_pad = self.target_forcing(ys_pad_src, ys_pad)
-            ilens_mt = torch.sum(ys_pad_src != -1, dim=1).cpu().numpy()
-            # NOTE: ys_pad_src is padded with -1
-            ys_src = [y[y != -1] for y in ys_pad_src]  # parse padded ys_src
-            ys_zero_pad_src = pad_list(ys_src, self.pad)  # re-pad with zero
-            hs_pad_mt, hlens_mt, _ = self.enc_mt(
-                self.dropout_mt(self.embed_mt(ys_zero_pad_src)), ilens_mt
-            )
-            self.loss_mt, acc_mt, _ = self.dec(hs_pad_mt, hlens_mt, ys_pad)
-            acc_mt = acc_mt
-
-        # 4. compute cer without beam search
-        if (self.asr_weight == 0 or self.mtlalpha == 0) or self.char_list is None:
-            cer_ctc = None
-        else:
-            cers = []
-
-            y_hats = self.ctc.argmax(hs_pad).data
-            for i, y in enumerate(y_hats):
-                y_hat = [x[0] for x in groupby(y)]
-                y_true = ys_pad_src[i]
-
-                seq_hat = [self.char_list[int(idx)] for idx in y_hat if int(idx) != -1]
-                seq_true = [
-                    self.char_list[int(idx)] for idx in y_true if int(idx) != -1
-                ]
-                seq_hat_text = "".join(seq_hat).replace(self.space, " ")
-                seq_hat_text = seq_hat_text.replace(self.blank, "")
-                seq_true_text = "".join(seq_true).replace(self.space, " ")
-
-                hyp_chars = seq_hat_text.replace(" ", "")
-                ref_chars = seq_true_text.replace(" ", "")
-                if len(ref_chars) > 0:
-                    cers.append(
-                        editdistance.eval(hyp_chars, ref_chars) / len(ref_chars)
-                    )
-
-            cer_ctc = sum(cers) / len(cers) if cers else None
-
-        # 5. compute cer/wer
-        if self.training or (
-            self.asr_weight == 0
-            or self.mtlalpha == 1
-            or not (self.report_cer or self.report_wer)
-        ):
-            cer, wer = 0.0, 0.0
-        else:
-            if (
-                self.asr_weight > 0 and self.mtlalpha > 0
-            ) and self.recog_args.ctc_weight > 0.0:
-                lpz = self.ctc.log_softmax(hs_pad).data
-            else:
-                lpz = None
-
-            word_eds, word_ref_lens, char_eds, char_ref_lens = [], [], [], []
-            nbest_hyps_asr = self.dec_asr.recognize_beam_batch(
-                hs_pad,
-                torch.tensor(hlens),
-                lpz,
-                self.recog_args,
-                self.char_list,
-                self.rnnlm,
-            )
-            # remove <sos> and <eos>
-            y_hats = [nbest_hyp[0]["yseq"][1:-1] for nbest_hyp in nbest_hyps_asr]
-            for i, y_hat in enumerate(y_hats):
-                y_true = ys_pad[i]
-
-                seq_hat = [self.char_list[int(idx)] for idx in y_hat if int(idx) != -1]
-                seq_true = [
-                    self.char_list[int(idx)] for idx in y_true if int(idx) != -1
-                ]
-                seq_hat_text = "".join(seq_hat).replace(self.recog_args.space, " ")
-                seq_hat_text = seq_hat_text.replace(self.recog_args.blank, "")
-                seq_true_text = "".join(seq_true).replace(self.recog_args.space, " ")
-
-                hyp_words = seq_hat_text.split()
-                ref_words = seq_true_text.split()
-                word_eds.append(editdistance.eval(hyp_words, ref_words))
-                word_ref_lens.append(len(ref_words))
-                hyp_chars = seq_hat_text.replace(" ", "")
-                ref_chars = seq_true_text.replace(" ", "")
-                char_eds.append(editdistance.eval(hyp_chars, ref_chars))
-                char_ref_lens.append(len(ref_chars))
-
-            wer = (
-                0.0
-                if not self.report_wer
-                else float(sum(word_eds)) / sum(word_ref_lens)
-            )
-            cer = (
-                0.0
-                if not self.report_cer
-                else float(sum(char_eds)) / sum(char_ref_lens)
-            )
-
-        # 6. compute bleu
-=======
         # 3. ASR loss
         (
             self.loss_asr_att,
@@ -585,7 +316,6 @@
         self.loss_mt, acc_mt = self.forward_mt(ys_pad, ys_pad_src)
 
         # 5. Compute BLEU
->>>>>>> 36b62ae4
         if self.training or not self.report_bleu:
             self.bleu = 0.0
         else:
@@ -620,14 +350,6 @@
                 hyps += [seq_hat_text.split(" ")]
                 list_of_refs += [[seq_true_text.split(" ")]]
 
-<<<<<<< HEAD
-            self.bleu = nltk.corpus_bleu(list_of_refs, hyps) * 100
-
-        alpha = self.mtlalpha
-        self.loss = (
-            (1 - self.asr_weight - self.mt_weight) * self.loss_st
-            + self.asr_weight * (alpha * self.loss_ctc + (1 - alpha) * self.loss_asr)
-=======
             self.bleu = nltk.bleu_score.corpus_bleu(list_of_refs, hyps) * 100
 
         asr_ctc_weight = self.mtlalpha
@@ -638,7 +360,6 @@
         self.loss = (
             (1 - self.asr_weight - self.mt_weight) * self.loss_st
             + self.asr_weight * self.loss_asr
->>>>>>> 36b62ae4
             + self.mt_weight * self.loss_mt
         )
         loss_st_data = float(self.loss_st)
@@ -840,10 +561,7 @@
         """
         logging.info("input lengths: " + str(x.shape[0]))
         hs = self.encode(x).unsqueeze(0)
-<<<<<<< HEAD
-=======
         logging.info("encoder output lengths: " + str(hs.size(1)))
->>>>>>> 36b62ae4
 
         # 2. Decoder
         # decode the first utterance
@@ -888,11 +606,8 @@
         :param torch.Tensor xs_pad: batch of padded input sequences (B, Tmax, idim)
         :param torch.Tensor ilens: batch of lengths of input sequences (B)
         :param torch.Tensor ys_pad: batch of padded token id sequence tensor (B, Lmax)
-<<<<<<< HEAD
-=======
         :param torch.Tensor ys_pad_src:
             batch of padded token id sequence tensor (B, Lmax)
->>>>>>> 36b62ae4
         :return: attention weights with the following shape,
             1) multi-head case => attention weights (B, H, Lmax, Tmax),
             2) other case => attention weights (B, Lmax, Tmax).
@@ -912,11 +627,7 @@
             att_ws = self.dec.calculate_all_attentions(
                 hpad, hlens, ys_pad, lang_ids=tgt_lang_ids
             )
-<<<<<<< HEAD
-
-=======
         self.train()
->>>>>>> 36b62ae4
         return att_ws
 
     def calculate_all_ctc_probs(self, xs_pad, ilens, ys_pad, ys_pad_src):
